#!/bin/bash

set -x
set -eu -o pipefail

# port for cloudserver
PORT=8000

if [ ! -d "node_modules/@zenko/cloudserver" ]; then
    echo "cloudserver module was not found!"
    exit 1
fi

trap killandsleep EXIT

killandsleep () {
  kill -9 $(lsof -t -i:$PORT) || true
  sleep 10
}

<<<<<<< HEAD
cd node_modules/@zenko/cloudserver && npm run mem_backend & bash tests/utils/wait_for_local_port.bash 8000 40 && npm run $1

killandsleep 8000
=======
cd node_modules/@zenko/cloudserver && npm run mem_backend & bash tests/utils/wait_for_local_port.bash $PORT 40
npm run $1
>>>>>>> 8e49a4df
<|MERGE_RESOLUTION|>--- conflicted
+++ resolved
@@ -18,11 +18,5 @@
   sleep 10
 }
 
-<<<<<<< HEAD
-cd node_modules/@zenko/cloudserver && npm run mem_backend & bash tests/utils/wait_for_local_port.bash 8000 40 && npm run $1
-
-killandsleep 8000
-=======
 cd node_modules/@zenko/cloudserver && npm run mem_backend & bash tests/utils/wait_for_local_port.bash $PORT 40
-npm run $1
->>>>>>> 8e49a4df
+npm run $1