--- conflicted
+++ resolved
@@ -60,38 +60,33 @@
      */
     open(cb) {
         this._loadExtensions();
-<<<<<<< HEAD
-        return this._setupExtensions(err => {
-=======
         async.series([
-            next => this._setupZookeeper(() => {
+            next => this._setupExtensions(err => {
+                if (err) {
+                    this.log.error(
+                        'error setting up queue populator extensions', {
+                            method: 'QueuePopulator.open',
+                            error: err,
+                        });
+                }
+                return next(err);
+            }),
+            next => this._setupZookeeper(err => {
+                if (err) {
+                    return next(err);
+                }
                 this._setupLogSources();
-                next();
+                return next();
             }),
             next => this._setupMetricsClients(next),
         ], err => {
->>>>>>> 021bdfd2
             if (err) {
-                this.log.error('error setting up queue populator extensions', {
-                    method: 'QueuePopulator.open',
-                    error: err,
-                });
+                this.log.error('error starting up queue populator',
+                    { method: 'QueuePopulator.open',
+                        error: err });
                 return cb(err);
             }
-<<<<<<< HEAD
-            return this._setupZookeeper(err => {
-                if (err) {
-                    this.log.error('error starting up queue populator',
-                        { method: 'QueuePopulator.open',
-                            error: err });
-                    return cb(err);
-                }
-                this._setupLogSources();
-                return cb();
-            });
-=======
             return cb();
->>>>>>> 021bdfd2
         });
     }
 
