--- conflicted
+++ resolved
@@ -319,7 +319,6 @@
                 task = new EchoBucket(this);
             }
             // ignore bucket entry if echo mode disabled
-<<<<<<< HEAD
         } else if (sourceEntry instanceof ObjectQueueEntry) {
             const replicationStorageClass =
                 sourceEntry.getReplicationStorageClass();
@@ -329,8 +328,7 @@
                 const replicationEndpoint = this.destConfig.bootstrapList
                     .find(endpoint => endpoint.site === this.site);
                 if (replicationEndpoint
-                    && ['aws_s3', 'azure', 'gcp']
-                    .includes(replicationEndpoint.type)) {
+                    && replicationBackends.includes(replicationEndpoint.type)) {
                     task = new MultipleBackendTask(this);
                 } else {
                     task = new ReplicateObject(this);
@@ -340,17 +338,6 @@
                                                sourceEntry.getCanonicalKey(),
                                                cb);
             }, err => done(err));
-=======
-        } else if (sourceEntry instanceof ObjectQueueEntry &&
-            sourceEntry.getReplicationStorageClass().includes(this.site)) {
-            const replicationEndpoint = this.destConfig.bootstrapList
-                .find(endpoint => endpoint.site === this.site);
-            if (replicationBackends.includes(replicationEndpoint.type)) {
-                task = new MultipleBackendTask(this);
-            } else {
-                task = new ReplicateObject(this);
-            }
->>>>>>> 2498d337
         }
         if (task) {
             this.logger.debug('source entry is being pushed');
