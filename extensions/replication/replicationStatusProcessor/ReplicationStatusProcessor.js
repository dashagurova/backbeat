--- conflicted
+++ resolved
@@ -1,11 +1,8 @@
 'use strict'; // eslint-disable-line
 
 const http = require('http');
-<<<<<<< HEAD
 const async = require('async');
-=======
 const https = require('https');
->>>>>>> 6fd16f50
 
 const Logger = require('werelogs').Logger;
 const errors = require('arsenal').errors;
