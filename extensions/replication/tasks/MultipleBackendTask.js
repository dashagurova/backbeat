const async = require('async');
const uuid = require('uuid/v4');

const errors = require('arsenal').errors;
const jsutil = require('arsenal').jsutil;
const ObjectMD = require('arsenal').models.ObjectMD;
const ObjectMDLocation = require('arsenal').models.ObjectMDLocation;
const BackbeatMetadataProxy = require('../../../lib/BackbeatMetadataProxy');
const ObjectQueueEntry = require('../../../lib/models/ObjectQueueEntry');

const ReplicateObject = require('./ReplicateObject');
const { attachReqUids } = require('../../../lib/clients/utils');
const getExtMetrics = require('../utils/getExtMetrics');
const { metricsExtension, metricsTypeQueued, metricsTypeCompleted } =
    require('../constants');

const MPU_CONC_LIMIT = 10;
const MPU_GCP_MAX_PARTS = 1024;

class MultipleBackendTask extends ReplicateObject {

    _getReplicationEndpointType() {
        const replicationEndpoint = this.destConfig.bootstrapList
            .find(endpoint => endpoint.site === this.site);
        return replicationEndpoint.type;
    }

    _setupRolesOnce(entry, log, cb) {
        log.debug('getting bucket replication', { entry: entry.getLogInfo() });
        const entryRolesString = entry.getReplicationRoles();
        let errMessage;
        let entryRoles;
        if (entryRolesString !== undefined) {
            entryRoles = entryRolesString.split(',');
        }
        if (entryRoles === undefined || entryRoles.length > 2) {
            errMessage = 'expecting no more than two roles in bucket ' +
                'replication configuration when replicating to an external ' +
                'location';
            log.error(errMessage, {
                method: 'MultipleBackendTask._setupRolesOnce',
                entry: entry.getLogInfo(),
                roles: entryRolesString,
            });
            return cb(errors.BadRole.customizeDescription(errMessage));
        }
        this.sourceRole = entryRoles[0];

        this._setupSourceClients(this.sourceRole, log);

        const req = this.S3source.getBucketReplication({
            Bucket: entry.getBucket(),
        });
        attachReqUids(req, log);
        return req.send((err, data) => {
            if (err) {
                log.error('error getting replication configuration from S3', {
                    method: 'MultipleBackendTask._setupRolesOnce',
                    entry: entry.getLogInfo(),
                    origin: 'source',
                    peer: this.sourceConfig.s3,
                    error: err.message,
                    httpStatus: err.statusCode,
                });
                // eslint-disable-next-line no-param-reassign
                err.origin = 'source';
                return cb(err);
            }
            const replicationEnabled = data.ReplicationConfiguration.Rules
                .some(rule => rule.Status === 'Enabled' &&
                    entry.getObjectKey().startsWith(rule.Prefix));
            if (!replicationEnabled) {
                errMessage = 'replication disabled for object';
                log.debug(errMessage, {
                    method: 'MultipleBackendTask._setupRolesOnce',
                    entry: entry.getLogInfo(),
                });
                return cb(errors.PreconditionFailed.customizeDescription(
                    errMessage));
            }
            const roles = data.ReplicationConfiguration.Role.split(',');
            if (roles.length > 2) {
                errMessage = 'expecting no more than two roles in bucket ' +
                    'replication configuration when replicating to an ' +
                    'external location';
                log.error(errMessage, {
                    method: 'MultipleBackendTask._setupRolesOnce',
                    entry: entry.getLogInfo(),
                    roles,
                });
                return cb(errors.BadRole.customizeDescription(errMessage));
            }
            if (roles[0] !== entryRoles[0]) {
                log.error('role in replication entry for source does not ' +
                'match role in bucket replication configuration', {
                    method: 'MultipleBackendTask._setupRolesOnce',
                    entry: entry.getLogInfo(),
                    entryRole: entryRoles[0],
                    bucketRole: roles[0],
                });
                return cb(errors.BadRole);
            }
            return cb();
        });
    }

    _refreshSourceEntry(sourceEntry, log, cb) {
        const params = {
            bucket: sourceEntry.getBucket(),
            objectKey: sourceEntry.getObjectKey(),
            encodedVersionId: sourceEntry.getEncodedVersionId(),
        };
        return this.backbeatSourceProxy.getMetadata(
        params, log, (err, blob) => {
            if (err) {
                log.error('error getting metadata blob from S3', {
                    method: 'MultipleBackendTask._refreshSourceEntry',
                    error: err,
                });
                return cb(err);
            }
            const parsedEntry = ObjectQueueEntry.createFromBlob(blob.Body);
            if (parsedEntry.error) {
                log.error('error parsing metadata blob', {
                    error: parsedEntry.error,
                    method: 'MultipleBackendTask._refreshSourceEntry',
                });
                return cb(errors.InternalError.
                    customizeDescription('error parsing metadata blob'));
            }
            const refreshedEntry = new ObjectQueueEntry(sourceEntry.getBucket(),
                sourceEntry.getObjectVersionedKey(), parsedEntry.result);
            return cb(null, refreshedEntry);
        });
    }

    /**
     * This is a retry wrapper for calling _getRangeAndPutMPUPartOnce.
     * @param {ObjectQueueEntry} sourceEntry - The source object entry
     * @param {String} range - The range to get an object with
     * @param {Number} partNumber - The part number for the current part
     * @param {String} uploadId - The upload ID of the initiated MPU
     * @param {Werelogs} log - The logger instance
     * @param {Function} cb - The callback to call
     * @return {undefined}
     */
    _getRangeAndPutMPUPart(sourceEntry, range, partNumber, uploadId,
        log, cb) {
        this.retry({
            actionDesc: 'stream part data',
            logFields: { entry: sourceEntry.getLogInfo() },
            actionFunc: done => this._getRangeAndPutMPUPartOnce(sourceEntry,
                range, partNumber, uploadId, log, done),
            shouldRetryFunc: err => err.retryable,
            log,
        }, cb);
    }

    /**
     * Get the ranged object, calculate the data's size, then put the part.
     * @param {ObjectQueueEntry} sourceEntry - The source object entry
     * @param {Object} [range] - The range to get an object with
     * @param {Number} range.start - The start byte range
     * @param {Number} range.end - The end byte range
     * @param {Number} partNumber - The part number for the current part
     * @param {String} uploadId - The upload ID of the initiated MPU
     * @param {Werelogs} log - The logger instance
     * @param {Function} done - The callback to call
     * @return {undefined}
     */
    _getRangeAndPutMPUPartOnce(sourceEntry, range, partNumber,
        uploadId, log, done) {
        log.debug('getting object range', {
            entry: sourceEntry.getLogInfo(),
            range,
        });
        const doneOnce = jsutil.once(done);
        // A 0-byte object has no range, otherwise range is inclusive.
        const size = range ? range.end - range.start + 1 : 0;
        let sourceReq = null;
        if (size !== 0) {
            sourceReq = this.backbeatSource.getObject({
                Bucket: sourceEntry.getBucket(),
                Key: sourceEntry.getObjectKey(),
                VersionId: sourceEntry.getEncodedVersionId(),
                // A 0-byte part has no range.
                Range: range && `bytes=${range.start}-${range.end}`,
                LocationConstraint: sourceEntry.getDataStoreName(),
            });
        }
        return this._putMPUPart(sourceEntry, sourceReq, size,
            uploadId, partNumber, log, doneOnce);
    }

    /**
     * Wrapper for aborting an MPU which uses exponential backoff retry.
     * @param {ObjectQueueEntry} sourceEntry - The source object entry
     * @param {String} uploadId - The MPU upload ID to abort
     * @param {Werelogs} log - The logger instance
     * @param {Function} cb - The callback to call
     * @return {undefined}
     */
    _multipleBackendAbortMPU(sourceEntry, uploadId, log, cb) {
        this.retry({
            actionDesc: 'abort multipart upload',
            logFields: { entry: sourceEntry.getLogInfo() },
            actionFunc: done => this._multipleBackendAbortMPUOnce(sourceEntry,
                uploadId, log, done),
            shouldRetryFunc: err => err.retryable,
            log,
        }, cb);
    }

    /**
     * Attempt to abort the given MPU on the source.
     * @param {ObjectQueueEntry} sourceEntry - The source object entry
     * @param {String} uploadId - The MPU upload ID to abort
     * @param {Werelogs} log - The logger instance
     * @param {Function} cb - The callback to call
     * @return {undefined}
     */
    _multipleBackendAbortMPUOnce(sourceEntry, uploadId, log, cb) {
        log.debug('aborting multipart upload', {
            entry: sourceEntry.getLogInfo(),
            uploadId,
        });
        const doneOnce = jsutil.once(cb);
        const destReq = this.backbeatSource.multipleBackendAbortMPU({
            Bucket: sourceEntry.getBucket(),
            Key: sourceEntry.getObjectKey(),
            StorageType: sourceEntry.getReplicationStorageType(),
            StorageClass: this.site,
            UploadId: uploadId,
        });
        attachReqUids(destReq, log);
        return destReq.send(err => {
            if (err) {
                // eslint-disable-next-line no-param-reassign
                err.origin = 'source';
                log.error('an error occurred aborting multipart upload', {
                    method: 'MultipleBackendTask._multipleBackendAbortMPUOnce',
                    entry: sourceEntry.getLogInfo(),
                    origin: 'source',
                    peer: this.destBackbeatHost,
                    error: err.message,
                });
                return doneOnce(err);
            }
            return doneOnce();
        });
    }

   /**
    * Perform a multipart upload.
    * @param {ObjectQueueEntry} sourceEntry - The source object entry
    * @param {String} uploadId - The upload ID of the initiated MPU
    * @param {Stream} data - The incoming message of the get request
    * @param {Werelogs} log - The logger instance
    * @param {Function} doneOnce - The callback to call
    * @return {undefined}
    */
    _completeMPU(sourceEntry, uploadId, data, log, doneOnce) {
        const destReq = this.backbeatSource.multipleBackendCompleteMPU({
            Bucket: sourceEntry.getBucket(),
            Key: sourceEntry.getObjectKey(),
            StorageType: sourceEntry.getReplicationStorageType(),
            StorageClass: this.site,
            VersionId: sourceEntry.getEncodedVersionId(),
            UserMetaData: sourceEntry.getUserMetadata(),
            ContentType: sourceEntry.getContentType(),
            CacheControl: sourceEntry.getCacheControl() || undefined,
            ContentDisposition: sourceEntry.getContentDisposition() ||
                undefined,
            ContentEncoding: sourceEntry.getContentEncoding() ||
                undefined,
            UploadId: uploadId,
            Body: JSON.stringify(data),
        });
        attachReqUids(destReq, log);
        return destReq.send((err, data) => {
            if (err) {
                // eslint-disable-next-line no-param-reassign
                err.origin = 'source';
                log.error('an error occurred on completing MPU to S3', {
                    method: 'MultipleBackendTask._completeMPU',
                    entry: sourceEntry.getLogInfo(),
                    origin: 'target',
                    peer: this.destBackbeatHost,
                    error: err.message,
                });
                return doneOnce(err);
            }
            sourceEntry.setReplicationSiteDataStoreVersionId(this.site,
                data.versionId);
            return doneOnce();
        });
    }

    /**
     * Get the ranged object, calculate the data's size, then put the part.
     * @param {ObjectQueueEntry} sourceEntry - The source object entry
     * @param {AWS.Request} sourceReq - The source request for getting data
     * @param {Number} size - The size of the content
     * @param {String} uploadId - The upload ID of the initiated MPU
     * @param {Number} partNumber - The part number of the part
     * @param {Werelogs} log - The logger instance
     * @param {Function} doneOnce - The callback to call
     * @return {undefined}
     */
    _putMPUPart(sourceEntry, sourceReq, size, uploadId, partNumber,
        log, doneOnce) {
        let incomingMsg = null;
        if (sourceReq) {
            attachReqUids(sourceReq, log);
            sourceReq.on('error', err => {
                // eslint-disable-next-line no-param-reassign
                err.origin = 'source';
                if (err.statusCode === 404) {
                    return doneOnce(err);
                }
                log.error('an error occurred on getObject from S3', {
                    method: 'MultipleBackendTask._putMPUPart',
                    entry: sourceEntry.getLogInfo(),
                    origin: 'source',
                    peer: this.sourceConfig.s3,
                    error: err.message,
                    httpStatus: err.statusCode,
                });
                return doneOnce(err);
            });
            incomingMsg = sourceReq.createReadStream();
            incomingMsg.on('error', err => {
                if (err.statusCode === 404) {
                    return doneOnce(errors.ObjNotFound);
                }
                // eslint-disable-next-line no-param-reassign
                err.origin = 'source';
                log.error('an error occurred when streaming data from S3', {
                    entry: sourceEntry.getLogInfo(),
                    method: 'MultipleBackendTask._putMPUPart',
                    origin: 'source',
                    peer: this.sourceConfig.s3,
                    error: err.message,
                });
                return doneOnce(err);
            });
            log.debug('putting data', { entry: sourceEntry.getLogInfo() });
        }

        const destReq = this.backbeatSource.multipleBackendPutMPUPart({
            Bucket: sourceEntry.getBucket(),
            Key: sourceEntry.getObjectKey(),
            ContentLength: size,
            StorageType: sourceEntry.getReplicationStorageType(),
            StorageClass: this.site,
            PartNumber: partNumber,
            UploadId: uploadId,
            Body: incomingMsg,
        });
        attachReqUids(destReq, log);
        return destReq.send((err, data) => {
            if (err) {
                // eslint-disable-next-line no-param-reassign
                err.origin = 'source';
                log.error('an error occurred on putting MPU part to S3', {
                    method: 'MultipleBackendTask._putMPUPart',
                    entry: sourceEntry.getLogInfo(),
                    origin: 'target',
                    peer: this.destBackbeatHost,
                    error: err.message,
                });
                return doneOnce(err);
            }
            const extMetrics = getExtMetrics(this.site, size, sourceEntry);
            this.mProducer.publishMetrics(extMetrics,
                metricsTypeCompleted, metricsExtension, () => {});
            return doneOnce(null, data);
        });
    }

    _getAndPutMultipartUpload(sourceEntry, part, uploadId, log, cb) {
        this.retry({
            actionDesc: 'stream part data',
            logFields: { entry: sourceEntry.getLogInfo() },
            actionFunc: done => this._getAndPutMultipartUploadOnce(sourceEntry,
                part, uploadId, log, done),
            shouldRetryFunc: err => err.retryable,
            log,
        }, cb);
    }

    _initiateMPU(sourceEntry, log, cb) {
        // If using Azure backend, create a unique ID to use as the block ID.
        if (this._getReplicationEndpointType() === 'azure') {
            const uploadId = uuid().replace(/-/g, '');
            return setImmediate(() => cb(null, uploadId));
        }
        const destReq = this.backbeatSource.multipleBackendInitiateMPU({
            Bucket: sourceEntry.getBucket(),
            Key: sourceEntry.getObjectKey(),
            StorageType: sourceEntry.getReplicationStorageType(),
            StorageClass: this.site,
            VersionId: sourceEntry.getEncodedVersionId(),
            UserMetaData: sourceEntry.getUserMetadata(),
            ContentType: sourceEntry.getContentType(),
            CacheControl: sourceEntry.getCacheControl() || undefined,
            ContentDisposition:
                sourceEntry.getContentDisposition() || undefined,
            ContentEncoding: sourceEntry.getContentEncoding() || undefined,
        });
        attachReqUids(destReq, log);
        return destReq.send((err, data) => {
            if (err) {
                // eslint-disable-next-line no-param-reassign
                err.origin = 'source';
                log.error('an error occurred on initating MPU to S3', {
                    method: 'MultipleBackendTask._initiateMPU',
                    entry: sourceEntry.getLogInfo(),
                    origin: 'target',
                    peer: this.destBackbeatHost,
                    error: err.message,
                });
                return cb(err);
            }
            return cb(null, data.uploadId);
        });
    }

    /**
     * Get a byte range size for an object of the given content length, such
     * that the range count does not exceed 1024 elements (i.e.
     * MPU_GCP_MAX_PARTS).
     * @param {Number} contentLen - The content length of the whole object
     * @return {Number} The range size to use
     */
    _getGCPRangeSize(contentLen) {
        let rangeSize = this._getRangeSize(contentLen);
        if (contentLen / rangeSize > MPU_GCP_MAX_PARTS) {
            const pow =
                Math.pow(2, Math.ceil(Math.log(contentLen) / Math.log(2)));
            rangeSize = Math.ceil(pow / MPU_GCP_MAX_PARTS);
        }
        return rangeSize;
    }

    /**
     * Get a byte range size for an object of the given content length, such
     * that the range size sums to the content length when multiplied by a value
     * between 1 and 10000. This has the effect of creating MPU parts of the
     * given range size. This method also optimizes for the subsequent range
     * requests by returning a range size that is an interval of MB or GB.
     * @param {Number} contentLen - The content length of the whole object
     * @return {Number} The range size to use
     */
    _getRangeSize(contentLen) {
        let rangeSize = (1024 * 1024) * 16; // Default 16MB part size.
        if (contentLen <= rangeSize) {
            return contentLen;
        }
        // Target creation of an MPU that is between a 2 and 1000 parts.
        while (contentLen / rangeSize > 1000) {
            // When given a very large object we want to allow use of up to 10K
            // parts, so we limit the part size to 512MB here.
            if (rangeSize >= (1024 * 1024) * 512) {
                break;
            }
            rangeSize *= 2;
        }
        // If the object is large enough to exceed 10K parts of 512MB, then at
        // this point we need to increase the part size such that the largest
        // object size of 5TB can be accounted for.
        while (contentLen / rangeSize > 10000) {
            rangeSize *= 2;
        }
        return rangeSize;
    }

    /**
     * Get byte ranges for an object of the given content length, such that the
     * range count does not exceed 1024 parts if replicating to GCP or does not
     * exceed 10000 parts otherwise.
     * @param {Number} contentLen - The content length of the whole object
     * @param {Boolean} isGCP - Whether the object is being replicated to GCP
     * @return {Array} The array of byte ranges.
     */
    _getRanges(contentLen, isGCP) {
        if (contentLen === 0) {
            // 0-byte object has no range. However we still want to put a single
            // part so the range in the subsequent GET request is undefined.
            return [null];
        }
        const size = isGCP ?
            this._getGCPRangeSize(contentLen) : this._getRangeSize(contentLen);
        const ranges = [];
        let start = 0;
        let end = 0;
        while (end < contentLen - 1) {
            end = start + size - 1;
            if (end < contentLen - 1) {
                ranges.push({ start, end });
                start = end + 1;
            }
        }
        ranges.push({ start, end: contentLen - 1 });
        return ranges;
    }

    /**
     * Perform a multipart upload using ranged get object requests.
     * @param {ObjectQueueEntry} sourceEntry - The source object entry
     * @param {String} uploadId - The upload ID of the initiated MPU
     * @param {Werelogs} log - The logger instance
     * @param {Function} doneOnce - The callback to call
     * @return {undefined}
     */
    _completeRangedMPU(sourceEntry, uploadId, log, doneOnce) {
        const isGCP = this._getReplicationEndpointType() === 'gcp';
        const isAzure = this._getReplicationEndpointType() === 'azure';
        const ranges = this._getRanges(sourceEntry.getContentLength(), isGCP);
        return async.timesLimit(ranges.length, MPU_CONC_LIMIT, (n, next) =>
            this._getRangeAndPutMPUPart(sourceEntry, ranges[n],
                n + 1, uploadId, log, (err, data) => {
                    if (err) {
                        if (sourceEntry.getReplicationIsNFS()) {
                            const putPartErr = err;
                            return this._checkMPUState(sourceEntry,
                            uploadId, log, err => {
                                if (err) {
                                    return next(err);
                                }
                                return next(putPartErr);
                            });
                        }
                        return next(err);
                    }
                    const res = {
                        PartNumber: [data.partNumber],
                        ETag: [data.ETag],
                    };
                    if (isAzure) {
                        res.NumberSubParts = [data.numberSubParts];
                    }
                    if (sourceEntry.getReplicationIsNFS()) {
                        // Check that the object state did not change upon
                        // succesffuly putting part data to the destination.
                        return this._checkMPUState(sourceEntry,
                            uploadId, log, err => next(err, res));
                    }
                    return next(null, res);
                }),
            (err, data) => {
                if (err) {
                    // eslint-disable-next-line no-param-reassign
                    err.origin = 'source';
                    log.error('an error occurred on putting MPU part to S3', {
                        method:
                            'MultipleBackendTask._completeRangedMPU',
                        entry: sourceEntry.getLogInfo(),
                        origin: 'target',
                        peer: this.destBackbeatHost,
                        error: err.message,
                    });
                    return doneOnce(err);
                }
                return this._completeMPU(sourceEntry, uploadId, data,
                    log, doneOnce);
            });
    }

    /**
     * Wrapper for handling an ongoing MPU.
     * @param {ObjectQueueEntry} sourceEntry - The source object entry
     * @param {String} uploadId - The upload ID of the initiated MPU
     * @param {Werelogs} log - The logger instance
     * @param {Function} cb - The callback to call
     * @return {undefined}
     */
    _checkMPUState(sourceEntry, uploadId, log, cb) {
        return this._checkObjectState(sourceEntry, log, err => {
            if (err) {
                if (err && !err.InvalidObjectState) {
                    return cb(err);
                }
                // The latest object has different content so an attempt at CRR
                // will fail in CloudServer. We can safely skip this entry
                // because it is not the latest object.
                return this._multipleBackendAbortMPU(sourceEntry,
                    uploadId, log, () => cb(errors.InvalidObjectState));
            }
            return cb();
        });
    }

    _getAndPutMultipartUploadOnce(sourceEntry, log, cb) {
        const doneOnce = jsutil.once(cb);
        log.debug('replicating MPU data', { entry: sourceEntry.getLogInfo() });
        if (sourceEntry.getReplicationIsNFS()) {
            return this._checkObjectState(sourceEntry, log, err => {
                if (err) {
                    return doneOnce(err);
                }
                return this._sendInitiateMPU(sourceEntry, log, doneOnce);
            });
        }
        return this._sendInitiateMPU(sourceEntry, log, doneOnce);
    }

    /**
     * Send the initiate MPU request and then complete the MPU.
     * @param {ObjectQueueEntry} sourceEntry - The source object entry
     * @param {Werelogs} log - The logger instance
     * @param {Function} doneOnce - The callback to call
     * @return {undefined}
     */
    _sendInitiateMPU(sourceEntry, log, doneOnce) {
        return this._initiateMPU(sourceEntry, log, (err, uploadId) => {
            if (err) {
                return doneOnce(err);
            }
            const extMetrics = getExtMetrics(this.site,
                sourceEntry.getContentLength(), sourceEntry);
            this.mProducer.publishMetrics(extMetrics, metricsTypeQueued,
                metricsExtension, () => {});
            return this._completeRangedMPU(sourceEntry,
                uploadId, log, doneOnce);
        });
    }

    _getAndPutPart(sourceEntry, part, log, cb) {
        const partLogger = this.logger.newRequestLogger(log.getUids());
        this.retry({
            actionDesc: 'stream part data',
            logFields: { entry: sourceEntry.getLogInfo(), part },
            actionFunc: done => this._getAndPutPartOnce(
                sourceEntry, part, partLogger, done),
            shouldRetryFunc: err => err.retryable,
            onRetryFunc: err => {
                if (err.origin === 'target') {
                    this.destHosts.pickNextHost();
                    this._setupDestClients(this.targetRole, partLogger);
                }
            },
            log: partLogger,
        }, cb);
    }

    _getAndPutPartOnce(sourceEntry, part, log, done) {
        log.debug('getting object part', { entry: sourceEntry.getLogInfo() });
        const doneOnce = jsutil.once(done);
        const partObj = part ? new ObjectMDLocation(part) : undefined;
        const size = part ? partObj.getPartSize() :
            sourceEntry.getContentLength();
        let incomingMsg = null;
        if (size !== 0) {
            const sourceReq = this.backbeatSource.getObject({
                Bucket: sourceEntry.getBucket(),
                Key: sourceEntry.getObjectKey(),
                VersionId: sourceEntry.getEncodedVersionId(),
                PartNumber: part ? partObj.getPartNumber() : undefined,
                LocationConstraint: sourceEntry.getDataStoreName(),
            });
            attachReqUids(sourceReq, log);
            sourceReq.on('error', err => {
                // eslint-disable-next-line no-param-reassign
                err.origin = 'source';
                if (err.statusCode === 404) {
                    log.error('the source object was not found', {
                        method: 'MultipleBackendTask._getAndPutPartOnce',
                        entry: sourceEntry.getLogInfo(),
                        origin: 'source',
                        peer: this.sourceConfig.s3,
                        error: err.message,
                        httpStatus: err.statusCode,
                    });
                    return doneOnce(err);
                }
                log.error('an error occurred on getObject from S3', {
                    method: 'MultipleBackendTask._getAndPutPartOnce',
                    entry: sourceEntry.getLogInfo(),
                    origin: 'source',
                    peer: this.sourceConfig.s3,
                    error: err.message,
                    httpStatus: err.statusCode,
                });
                return doneOnce(err);
            });
            incomingMsg = sourceReq.createReadStream();
            incomingMsg.on('error', err => {
                if (err.statusCode === 404) {
                    log.error('the source object was not found', {
                        method: 'MultipleBackendTask._getAndPutPartOnce',
                        entry: sourceEntry.getLogInfo(),
                        origin: 'source',
                        peer: this.sourceConfig.s3,
                        error: err.message,
                        httpStatus: err.statusCode,
                    });
                    return doneOnce(errors.ObjNotFound);
                }
                // eslint-disable-next-line no-param-reassign
                err.origin = 'source';
                log.error('an error occurred when streaming data from S3', {
                    entry: sourceEntry.getLogInfo(),
                    method: 'MultipleBackendTask._getAndPutPartOnce',
                    origin: 'source',
                    peer: this.sourceConfig.s3,
                    error: err.message,
                });
                return doneOnce(err);
            });
            log.debug('putting data', { entry: sourceEntry.getLogInfo() });
        }
        if (sourceEntry.getReplicationIsNFS()) {
            return this._checkObjectState(sourceEntry, log, err => {
                if (err) {
                    return doneOnce(err);
                }
                return this._sendMultipleBackendPutObject(sourceEntry,
                    part, partObj, size, incomingMsg, log, doneOnce);
            });
        }
        return this._sendMultipleBackendPutObject(sourceEntry, part,
            partObj, size, incomingMsg, log, doneOnce);
    }

    /**
     * Get the source object metadata and ensure the latest object MD5 hash is
     * the same as the entry.
     * @param {ObjectQueueEntry} sourceEntry - The source object entry
     * @param {Werelogs} log - The logger instance
     * @param {Function} cb - The callback to call
     * @return {undefined}
     */
    _checkObjectState(sourceEntry, log, cb) {
        return this._getSourceMD(sourceEntry, log, (err, res) => {
            if (err && err.code === 'ObjNotFound' &&
            !sourceEntry.getIsDeleteMarker()) {
                // The source object was unexpectedly deleted, so we skip CRR
                // here.
                return cb(errors.InvalidObjectState);
            }
            if (err) {
                return cb(err);
            }
            let metadata;
            try {
                metadata = JSON.parse(res.Body);
            } catch (e) {
                log.error('malformed metadata from source', {
                    error: e.message,
                });
                return cb(errors.InternalError);
            }
            const objMD = new ObjectMD(metadata);
            if (objMD.getContentMd5() !== sourceEntry.getContentMd5()) {
                // The latest object has different content so an attempt at CRR
                // will fail in CloudServer. We can safely skip this entry
                // because it is not the latest object.
                return cb(errors.InvalidObjectState);
            }
            return cb();
        });
    }

    /**
     * Get the source object's metadata.
     * @param {ObjectQueueEntry} sourceEntry - The source object entry
     * @param {Werelogs} log - The logger instance
     * @param {Function} cb - The callback to call
     * @return {undefined}
     */
<<<<<<< HEAD
    _getSourceMD(sourceEntry, log, cb) {
        const metadataProxy = new BackbeatMetadataProxy(this.sourceConfig);
=======
    _getSourceMD(sourceEntry, destEntry, log, cb) {
        const { transport, s3, auth } = this.sourceConfig;
        const metadataProxy = new BackbeatMetadataProxy(
            `${transport}://${s3.host}:${s3.port}`, auth);
>>>>>>> 3e6abdda
        const sourceRole = sourceEntry.getReplicationRoles().split(',')[0];
        metadataProxy.setSourceRole(sourceRole);
        metadataProxy.setSourceClient(log);
        metadataProxy.getMetadata({
            bucket: sourceEntry.getBucket(),
            objectKey: sourceEntry.getObjectKey(),
            encodedVersionId: sourceEntry.getEncodedVersionId(),
        }, log, cb);
    }

    /**
     * Send the put object request to Cloudserver.
     * @param {ObjectQueueEntry} sourceEntry - The source object entry
     * @param {Object} part - single data location info
     * @param {ObjectMDLocation} partObj - The instance to get a part location
     * @param {Number} size - The size of object to stream
     * @param {Readable} incomingMsg - The stream of data to put
     * @param {Werelogs} log - The logger instance
     * @param {Function} doneOnce - The callback to call
     * @return {undefined}
     */
    _sendMultipleBackendPutObject(sourceEntry, part, partObj, size,
        incomingMsg, log, doneOnce) {
        const destReq = this.backbeatSource.multipleBackendPutObject({
            Bucket: sourceEntry.getBucket(),
            Key: sourceEntry.getObjectKey(),
            CanonicalID: sourceEntry.getOwnerId(),
            ContentLength: size,
            ContentMD5: part ? partObj.getPartETag() :
                sourceEntry.getContentMd5(),
            StorageType: sourceEntry.getReplicationStorageType(),
            StorageClass: this.site,
            VersionId: sourceEntry.getEncodedVersionId(),
            UserMetaData: sourceEntry.getUserMetadata(),
            ContentType: sourceEntry.getContentType() || undefined,
            CacheControl: sourceEntry.getCacheControl() || undefined,
            ContentDisposition:
                sourceEntry.getContentDisposition() || undefined,
            ContentEncoding: sourceEntry.getContentEncoding() || undefined,
            Body: incomingMsg,
        });
        attachReqUids(destReq, log);
        return destReq.send((err, data) => {
            if (err) {
                // eslint-disable-next-line no-param-reassign
                err.origin = 'source';
                log.error('an error occurred on putData to S3', {
                    method: 'MultipleBackendTask._getAndPutPartOnce',
                    entry: sourceEntry.getLogInfo(),
                    origin: 'target',
                    peer: this.destBackbeatHost,
                    error: err.message,
                });
                return doneOnce(err);
            }
            sourceEntry.setReplicationSiteDataStoreVersionId(this.site,
                data.versionId);
            const extMetrics = getExtMetrics(this.site, size, sourceEntry);
            this.mProducer.publishMetrics(extMetrics,
                metricsTypeCompleted, metricsExtension, () => {});
            return doneOnce(null, data);
        });
    }

    _putObjectTagging(sourceEntry, log, cb) {
        this.retry({
            actionDesc: 'send object tagging XML data',
            entry: sourceEntry,
            logFields: { entry: sourceEntry.getLogInfo() },
            actionFunc: done => this._putObjectTaggingOnce(
                sourceEntry, log, done),
            shouldRetryFunc: err => err.retryable,
            log,
        }, cb);
    }

    _putObjectTaggingOnce(sourceEntry, log, cb) {
        const doneOnce = jsutil.once(cb);
        log.debug('replicating object tags', {
            entry: sourceEntry.getLogInfo(),
        });
        const destReq = this.backbeatSource
            .multipleBackendPutObjectTagging({
                Bucket: sourceEntry.getBucket(),
                Key: sourceEntry.getObjectKey(),
                StorageType: sourceEntry.getReplicationStorageType(),
                StorageClass: this.site,
                DataStoreVersionId:
                    sourceEntry.getReplicationSiteDataStoreVersionId(this.site),
                Tags: JSON.stringify(sourceEntry.getTags()),
                SourceBucket: sourceEntry.getBucket(),
                SourceVersionId: sourceEntry.getVersionId(),
                ReplicationEndpointSite: this.site,
            });
        attachReqUids(destReq, log);
        return destReq.send((err, data) => {
            if (err) {
                log.error('an error occurred putting object tagging to S3', {
                    method: 'MultipleBackendTask._putObjectTaggingOnce',
                    entry: sourceEntry.getLogInfo(),
                    origin: 'target',
                    error: err.message,
                });
                return doneOnce(err);
            }
            sourceEntry.setReplicationSiteDataStoreVersionId(this.site,
                data.versionId);
            return doneOnce();
        });
    }

    _deleteObjectTagging(sourceEntry, log, cb) {
        this.retry({
            actionDesc: 'delete object tagging',
            logFields: { entry: sourceEntry.getLogInfo() },
            actionFunc: done => this._deleteObjectTaggingOnce(sourceEntry,
                log, done),
            shouldRetryFunc: err => err.retryable,
            log,
        }, cb);
    }

    _deleteObjectTaggingOnce(sourceEntry, log, cb) {
        const doneOnce = jsutil.once(cb);
        log.debug('replicating delete object tagging', {
            entry: sourceEntry.getLogInfo(),
        });
        const destReq = this.backbeatSource.multipleBackendDeleteObjectTagging({
            Bucket: sourceEntry.getBucket(),
            Key: sourceEntry.getObjectKey(),
            StorageType: sourceEntry.getReplicationStorageType(),
            StorageClass: this.site,
            DataStoreVersionId:
                sourceEntry.getReplicationSiteDataStoreVersionId(this.site),
            SourceBucket: sourceEntry.getBucket(),
            SourceVersionId: sourceEntry.getVersionId(),
            ReplicationEndpointSite: this.site,
        });
        attachReqUids(destReq, log);
        return destReq.send((err, data) => {
            if (err) {
                log.error('an error occurred on deleting object tagging', {
                    method: 'MultipleBackendTask._deleteObjectTaggingOnce',
                    entry: sourceEntry.getLogInfo(),
                    origin: 'target',
                    peer: this.destBackbeatHost,
                    error: err.message,
                });
                return doneOnce(err);
            }
            sourceEntry.setReplicationSiteDataStoreVersionId(this.site,
                data.versionId);
            return doneOnce();
        });
    }

    _getAndPutData(sourceEntry, log, cb) {
        // FIXME this function seems to duplicate
        // ReplicateObject._getAndPutData(), consider merging implementations
        log.debug('replicating data', { entry: sourceEntry.getLogInfo() });
        if (sourceEntry.getLocation().some(part => {
            const partObj = new ObjectMDLocation(part);
            return partObj.getDataStoreETag() === undefined;
        })) {
            const errMessage =
                  'cannot replicate object without dataStoreETag property';
            log.error(errMessage, {
                method: 'MultipleBackendTask._getAndPutData',
                entry: sourceEntry.getLogInfo(),
            });
            return cb(errors.InternalError.customizeDescription(errMessage));
        }
        const locations = sourceEntry.getReducedLocations();
        // Metadata-only operations have no part locations.
        if (locations.length === 0) {
            return this._getAndPutPart(sourceEntry, null, log, cb);
        }
        const extMetrics = getExtMetrics(this.site,
            sourceEntry.getContentLength(), sourceEntry);
        this.mProducer.publishMetrics(extMetrics,
            metricsTypeQueued, metricsExtension, () => {});
        return async.mapLimit(locations, MPU_CONC_LIMIT, (part, done) =>
            this._getAndPutPart(sourceEntry, part, log, done), cb);
    }

    _putDeleteMarker(sourceEntry, log, cb) {
        this.retry({
            actionDesc: 'put delete marker',
            logFields: { entry: sourceEntry.getLogInfo() },
            actionFunc: done => this._putDeleteMarkerOnce(
                sourceEntry, log, done),
            shouldRetryFunc: err => err.retryable,
            log,
        }, cb);
    }

    _putDeleteMarkerOnce(sourceEntry, log, cb) {
        const doneOnce = jsutil.once(cb);
        log.debug('replicating delete marker', {
            entry: sourceEntry.getLogInfo(),
        });
        if (sourceEntry.getReplicationIsNFS()) {
            return this._checkObjectState(sourceEntry, log, err => {
                if (err && err.code !== 'ObjNotFound') {
                    // If it is a non-versioned object, the object will not be
                    // found. However we still want to replicate a delete
                    // marker.
                    return doneOnce(err);
                }
                return this._sendMultipleBackendDeleteObject(sourceEntry, log,
                    doneOnce);
            });
        }
        return this._sendMultipleBackendDeleteObject(sourceEntry, log,
            doneOnce);
    }

    /**
     * Send a delete object request to the source.
     * @param {ObjectQueueEntry} sourceEntry - The object entry
     * @param {Werelogs} log - The logger instance
     * @param {Function} doneOnce - The callback to call
     * @return {undefined}
     */
    _sendMultipleBackendDeleteObject(sourceEntry, log, doneOnce) {
        const destReq = this.backbeatSource.multipleBackendDeleteObject({
            Bucket: sourceEntry.getBucket(),
            Key: sourceEntry.getObjectKey(),
            StorageType: sourceEntry.getReplicationStorageType(),
            StorageClass: this.site,
        });
        attachReqUids(destReq, log);
        return destReq.send(err => {
            if (err) {
                // eslint-disable-next-line no-param-reassign
                err.origin = 'source';
                log.error('an error occurred on putting delete marker to S3', {
                    method: 'MultipleBackendTask._putDeleteMarkerOnce',
                    entry: sourceEntry.getLogInfo(),
                    origin: 'target',
                    peer: this.destBackbeatHost,
                    error: err.message,
                });
                return doneOnce(err);
            }
            return doneOnce();
        });
    }

    /**
     * Sets up the clients used for data and metadata requests to the source
     * CloudServer.
     * @param {ObjectQueueEntry} entry - The source object entry
     * @param {Werelogs} log - The logger instance
     * @param {Function} cb - The callback to call
     * @return {undefined}
     */
    _setupClients(entry, log, cb) {
        if (entry.isReplicationOperation()) {
            // Sets up source clients using the role from the replication
            // configuration if the authentication type is as such.
            return this._setupRoles(entry, log, cb);
        }
        if (entry.isLifecycleOperation()) {
            this._setupSourceClients(undefined, log);
        }
        return cb();
    }

    processQueueEntry(sourceEntry, kafkaEntry, done) {
        const log = this.logger.newRequestLogger();
        const content = sourceEntry.getReplicationContent();
        log.debug('processing entry', { entry: sourceEntry.getLogInfo() });

        return async.waterfall([
            next => this._setupClients(sourceEntry, log, next),
            next => this._refreshSourceEntry(sourceEntry, log, (err, res) => {
                if (err && err.code === 'ObjNotFound' &&
                    sourceEntry.getReplicationIsNFS() &&
                    !sourceEntry.getIsDeleteMarker()) {
                    // The object was deleted before entry is processed, we
                    // can safely skip this entry.
                    return next(errors.InvalidObjectState);
                }
                if (err) {
                    return next(err);
                }
                return next(null, res);
            }),
            (refreshedEntry, next) => {
                if (sourceEntry.getIsDeleteMarker()) {
                    return this._putDeleteMarker(sourceEntry, log, next);
                }
                const status = refreshedEntry.getReplicationSiteStatus(
                    this.site);
                log.debug('refreshed entry site replication info', {
                    entry: refreshedEntry.getLogInfo(),
                    site: this.site, siteStatus: status,
                    content,
                });
                if (status === 'COMPLETED' && content.includes('DATA')) {
                    const errMessage = 'skipping replication: ' +
                          'replication status is already COMPLETED ' +
                          `on the location ${this.site}`;
                    log.warn(errMessage, {
                        entry: refreshedEntry.getLogInfo(),
                    });
                    return next(errors.InvalidObjectState.customizeDescription(
                        errMessage));
                }
                if (content.includes('MPU')) {
                    return this._getAndPutMultipartUpload(sourceEntry,
                        log, next);
                }
                if (content.includes('PUT_TAGGING')) {
                    return this._putObjectTagging(sourceEntry, log, next);
                }
                if (content.includes('DELETE_TAGGING')) {
                    return this._deleteObjectTagging(sourceEntry, log, next);
                }
                return this._getAndPutData(sourceEntry, log, next);
            },
        ], err => this._handleReplicationOutcome(
            err, sourceEntry, kafkaEntry, log, done));
    }

    _handleReplicationOutcome(err, sourceEntry, kafkaEntry, log, done) {
        if (!err) {
            log.debug('replication succeeded for object, publishing ' +
                      'replication status as COMPLETED',
                      { entry: sourceEntry.getLogInfo() });
            this._publishReplicationStatus(
                sourceEntry, 'COMPLETED', { kafkaEntry, log });
            return done(null, { committable: false });
        }
        if (err.BadRole ||
            (err.origin === 'source' &&
             (err.NoSuchEntity || err.code === 'NoSuchEntity' ||
              err.AccessDenied || err.code === 'AccessDenied'))) {
            log.error('replication failed permanently for object, ' +
                      'processing skipped',
                { failMethod: err.method,
                    entry: sourceEntry.getLogInfo(),
                    origin: err.origin,
                    error: err.description });
            return done();
        }
        if (err.ObjNotFound || err.code === 'ObjNotFound') {
            log.info('replication skipped: ' +
                     'source object version does not exist',
                     { entry: sourceEntry.getLogInfo() });
            return done();
        }
        if (err.InvalidObjectState || err.code === 'InvalidObjectState') {
            log.info('replication skipped: invalid object state',
                     { entry: sourceEntry.getLogInfo() });
            return done();
        }
        log.debug('replication failed permanently for object, ' +
                  'publishing replication status as FAILED',
            { failMethod: err.method,
                entry: sourceEntry.getLogInfo(),
                error: err.description });
        this._publishReplicationStatus(
            sourceEntry, 'FAILED', {
                log,
                reason: err.description,
                kafkaEntry,
            });
        return done(null, { committable: false });
    }
}

module.exports = MultipleBackendTask;<|MERGE_RESOLUTION|>--- conflicted
+++ resolved
@@ -769,15 +769,10 @@
      * @param {Function} cb - The callback to call
      * @return {undefined}
      */
-<<<<<<< HEAD
     _getSourceMD(sourceEntry, log, cb) {
-        const metadataProxy = new BackbeatMetadataProxy(this.sourceConfig);
-=======
-    _getSourceMD(sourceEntry, destEntry, log, cb) {
         const { transport, s3, auth } = this.sourceConfig;
         const metadataProxy = new BackbeatMetadataProxy(
             `${transport}://${s3.host}:${s3.port}`, auth);
->>>>>>> 3e6abdda
         const sourceRole = sourceEntry.getReplicationRoles().split(',')[0];
         metadataProxy.setSourceRole(sourceRole);
         metadataProxy.setSourceClient(log);
