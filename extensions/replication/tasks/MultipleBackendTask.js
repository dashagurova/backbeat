const async = require('async');
const uuid = require('uuid/v4');

const errors = require('arsenal').errors;
const jsutil = require('arsenal').jsutil;
<<<<<<< HEAD
const ObjectMD = require('arsenal').models.ObjectMD;
const ObjectMDLocation = require('arsenal').models.ObjectMDLocation;
const BackbeatMetadataProxy = require('../../../lib/BackbeatMetadataProxy');
=======
>>>>>>> 9ec2cb3d
const ObjectQueueEntry = require('../../../lib/models/ObjectQueueEntry');

const ReplicateObject = require('./ReplicateObject');
const { attachReqUids } = require('../../../lib/clients/utils');
const getExtMetrics = require('../utils/getExtMetrics');
const { metricsExtension, metricsTypeQueued, metricsTypeCompleted } =
    require('../constants');

const MPU_CONC_LIMIT = 10;
const MPU_GCP_MAX_PARTS = 1024;

class MultipleBackendTask extends ReplicateObject {

    _getReplicationEndpointType() {
        const replicationEndpoint = this.destConfig.bootstrapList
            .find(endpoint => endpoint.site === this.site);
        return replicationEndpoint.type;
    }

    _setupRolesOnce(entry, log, cb) {
        log.debug('getting bucket replication', { entry: entry.getLogInfo() });
        const entryRolesString = entry.getReplicationRoles();
        let errMessage;
        let entryRoles;
        if (entryRolesString !== undefined) {
            entryRoles = entryRolesString.split(',');
        }
        if (entryRoles === undefined || entryRoles.length > 2) {
            errMessage = 'expecting no more than two roles in bucket ' +
                'replication configuration when replicating to an external ' +
                'location';
            log.error(errMessage, {
                method: 'MultipleBackendTask._setupRolesOnce',
                entry: entry.getLogInfo(),
                roles: entryRolesString,
            });
            return cb(errors.BadRole.customizeDescription(errMessage));
        }
        this.sourceRole = entryRoles[0];

        this._setupSourceClients(this.sourceRole, log);

        const req = this.S3source.getBucketReplication({
            Bucket: entry.getBucket(),
        });
        attachReqUids(req, log);
        return req.send((err, data) => {
            if (err) {
                log.error('error getting replication configuration from S3', {
                    method: 'MultipleBackendTask._setupRolesOnce',
                    entry: entry.getLogInfo(),
                    origin: 'source',
                    peer: this.sourceConfig.s3,
                    error: err.message,
                    httpStatus: err.statusCode,
                });
                // eslint-disable-next-line no-param-reassign
                err.origin = 'source';
                return cb(err);
            }
            const replicationEnabled = data.ReplicationConfiguration.Rules
                .some(rule => rule.Status === 'Enabled' &&
                    entry.getObjectKey().startsWith(rule.Prefix));
            if (!replicationEnabled) {
                errMessage = 'replication disabled for object';
                log.debug(errMessage, {
                    method: 'MultipleBackendTask._setupRolesOnce',
                    entry: entry.getLogInfo(),
                });
                return cb(errors.PreconditionFailed.customizeDescription(
                    errMessage));
            }
            const roles = data.ReplicationConfiguration.Role.split(',');
            if (roles.length > 2) {
                errMessage = 'expecting no more than two roles in bucket ' +
                    'replication configuration when replicating to an ' +
                    'external location';
                log.error(errMessage, {
                    method: 'MultipleBackendTask._setupRolesOnce',
                    entry: entry.getLogInfo(),
                    roles,
                });
                return cb(errors.BadRole.customizeDescription(errMessage));
            }
            if (roles[0] !== entryRoles[0]) {
                log.error('role in replication entry for source does not ' +
                'match role in bucket replication configuration', {
                    method: 'MultipleBackendTask._setupRolesOnce',
                    entry: entry.getLogInfo(),
                    entryRole: entryRoles[0],
                    bucketRole: roles[0],
                });
                return cb(errors.BadRole);
            }
            return cb();
        });
    }

    _refreshSourceEntry(sourceEntry, log, cb) {
        const params = {
            bucket: sourceEntry.getBucket(),
            objectKey: sourceEntry.getObjectKey(),
            versionId: sourceEntry.getEncodedVersionId(),
        };
        return this.backbeatSourceProxy.getMetadata(
        params, log, (err, blob) => {
            if (err) {
                log.error('error getting metadata blob from S3', {
                    method: 'MultipleBackendTask._refreshSourceEntry',
                    error: err,
                });
                return cb(err);
            }
            const parsedEntry = ObjectQueueEntry.createFromBlob(blob.Body);
            if (parsedEntry.error) {
                log.error('error parsing metadata blob', {
                    error: parsedEntry.error,
                    method: 'MultipleBackendTask._refreshSourceEntry',
                });
                return cb(errors.InternalError.
                    customizeDescription('error parsing metadata blob'));
            }
            const refreshedEntry = new ObjectQueueEntry(sourceEntry.getBucket(),
                sourceEntry.getObjectVersionedKey(), parsedEntry.result);
            return cb(null, refreshedEntry);
        });
    }

    /**
     * Used when an operation performed in the process of replicating a
     * multipart upload fails.
     * @param {ObjectQueueEntry} sourceEntry - The source object entry
     * @param {String} uploadId - The upload ID of the initiated MPU
     * @param {Werelogs} log - The logger instance
     * @param {Function} cb - The callback to call
     * @return {undefined}
     */
    _handleMPUFailure(sourceEntry, uploadId, log, cb) {
        this._multipleBackendAbortMPU(sourceEntry, uploadId, log,
            err => {
                if (err) {
                    log.error('an error occurred when aborting a MPU', {
                        method: 'MultipleBackendTask._handleMPUFailure',
                        entry: sourceEntry.getLogInfo(),
                        origin: 'target',
                        peer: this.destBackbeatHost,
                        error: err.message,
                    });
                    return cb(err);
                }
                log.info('aborted a MPU', {
                    method: 'MultipleBackendTask._handleMPUFailure',
                    entry: sourceEntry.getLogInfo(),
                });
                return cb();
            });
    }

    /**
     * This is a retry wrapper for calling _getRangeAndPutMPUPartOnce.
     * @param {ObjectQueueEntry} sourceEntry - The source object entry
     * @param {String} range - The range to get an object with
     * @param {Number} partNumber - The part number for the current part
     * @param {String} uploadId - The upload ID of the initiated MPU
     * @param {Werelogs} log - The logger instance
     * @param {Function} cb - The callback to call
     * @return {undefined}
     */
    _getRangeAndPutMPUPart(sourceEntry, range, partNumber, uploadId,
        log, cb) {
        this.retry({
            actionDesc: 'stream part data',
            logFields: { entry: sourceEntry.getLogInfo() },
            actionFunc: done => this._getRangeAndPutMPUPartOnce(sourceEntry,
                range, partNumber, uploadId, log, done),
            shouldRetryFunc: err => err.retryable,
            log,
        }, cb);
    }

    /**
     * Get the ranged object, calculate the data's size, then put the part.
     * @param {ObjectQueueEntry} sourceEntry - The source object entry
     * @param {Object} [range] - The range to get an object with
     * @param {Number} range.start - The start byte range
     * @param {Number} range.end - The end byte range
     * @param {Number} partNumber - The part number for the current part
     * @param {String} uploadId - The upload ID of the initiated MPU
     * @param {Werelogs} log - The logger instance
     * @param {Function} done - The callback to call
     * @return {undefined}
     */
    _getRangeAndPutMPUPartOnce(sourceEntry, range, partNumber,
        uploadId, log, done) {
        log.debug('getting object range', {
            entry: sourceEntry.getLogInfo(),
            range,
        });
        const doneOnce = jsutil.once(done);
        // A 0-byte object has no range, otherwise range is inclusive.
        const size = range ? range.end - range.start + 1 : 0;
        let sourceReq = null;
        if (size !== 0) {
            sourceReq = this.backbeatSource.getObject({
                Bucket: sourceEntry.getBucket(),
                Key: sourceEntry.getObjectKey(),
                VersionId: sourceEntry.getEncodedVersionId(),
                // A 0-byte part has no range.
                Range: range && `bytes=${range.start}-${range.end}`,
                LocationConstraint: sourceEntry.getDataStoreName(),
            });
        }
        return this._putMPUPart(sourceEntry, sourceReq, size,
            uploadId, partNumber, log, doneOnce);
    }

    /**
     * Wrapper for aborting an MPU which uses exponential backoff retry.
     * @param {ObjectQueueEntry} sourceEntry - The source object entry
     * @param {String} uploadId - The MPU upload ID to abort
     * @param {Werelogs} log - The logger instance
     * @param {Function} cb - The callback to call
     * @return {undefined}
     */
    _multipleBackendAbortMPU(sourceEntry, uploadId, log, cb) {
        this.retry({
            actionDesc: 'abort multipart upload',
            logFields: { entry: sourceEntry.getLogInfo() },
            actionFunc: done => this._multipleBackendAbortMPUOnce(sourceEntry,
                uploadId, log, done),
            shouldRetryFunc: err => err.retryable,
            log,
        }, cb);
    }

    /**
     * Attempt to abort the given MPU on the source.
     * @param {ObjectQueueEntry} sourceEntry - The source object entry
     * @param {String} uploadId - The MPU upload ID to abort
     * @param {Werelogs} log - The logger instance
     * @param {Function} cb - The callback to call
     * @return {undefined}
     */
    _multipleBackendAbortMPUOnce(sourceEntry, uploadId, log, cb) {
        log.debug('aborting multipart upload', {
            entry: sourceEntry.getLogInfo(),
            uploadId,
        });
        const doneOnce = jsutil.once(cb);
        const destReq = this.backbeatSource.multipleBackendAbortMPU({
            Bucket: sourceEntry.getBucket(),
            Key: sourceEntry.getObjectKey(),
            StorageType: sourceEntry.getReplicationStorageType(),
            StorageClass: this.site,
            UploadId: uploadId,
        });
        attachReqUids(destReq, log);
        return destReq.send(err => {
            if (err) {
                // eslint-disable-next-line no-param-reassign
                err.origin = 'source';
                log.error('an error occurred aborting multipart upload', {
                    method: 'MultipleBackendTask._multipleBackendAbortMPUOnce',
                    entry: sourceEntry.getLogInfo(),
                    origin: 'source',
                    peer: this.destBackbeatHost,
                    error: err.message,
                });
                return doneOnce(err);
            }
            return doneOnce();
        });
    }

   /**
    * Perform a multipart upload.
    * @param {ObjectQueueEntry} sourceEntry - The source object entry
    * @param {String} uploadId - The upload ID of the initiated MPU
    * @param {Stream} data - The incoming message of the get request
    * @param {Werelogs} log - The logger instance
    * @param {Function} doneOnce - The callback to call
    * @return {undefined}
    */
    _completeMPU(sourceEntry, uploadId, data, log, doneOnce) {
        const destReq = this.backbeatSource.multipleBackendCompleteMPU({
            Bucket: sourceEntry.getBucket(),
            Key: sourceEntry.getObjectKey(),
            StorageType: sourceEntry.getReplicationStorageType(),
            StorageClass: this.site,
            VersionId: sourceEntry.getEncodedVersionId(),
            UserMetaData: sourceEntry.getUserMetadata(),
            ContentType: sourceEntry.getContentType(),
            CacheControl: sourceEntry.getCacheControl() || undefined,
            ContentDisposition: sourceEntry.getContentDisposition() ||
                undefined,
            ContentEncoding: sourceEntry.getContentEncoding() ||
                undefined,
            UploadId: uploadId,
            Body: JSON.stringify(data),
        });
        attachReqUids(destReq, log);
        return destReq.send((err, data) => {
            if (err) {
                // eslint-disable-next-line no-param-reassign
                err.origin = 'source';
                log.error('an error occurred on completing MPU to S3', {
                    method: 'MultipleBackendTask._completeMPU',
                    entry: sourceEntry.getLogInfo(),
                    origin: 'target',
                    peer: this.destBackbeatHost,
                    error: err.message,
                });
                // Attempt to abort the MPU, but pass the error from
                // multipleBackendCompleteMPU because that operation's result
                // should determine the replication's success or failure.
                return this._handleMPUFailure(sourceEntry, uploadId,
                    log, () => doneOnce(err));
            }
            sourceEntry.setReplicationSiteDataStoreVersionId(this.site,
                data.versionId);
            return doneOnce();
        });
    }

    /**
     * Get the ranged object, calculate the data's size, then put the part.
     * @param {ObjectQueueEntry} sourceEntry - The source object entry
     * @param {AWS.Request} sourceReq - The source request for getting data
     * @param {Number} size - The size of the content
     * @param {String} uploadId - The upload ID of the initiated MPU
     * @param {Number} partNumber - The part number of the part
     * @param {Werelogs} log - The logger instance
     * @param {Function} doneOnce - The callback to call
     * @return {undefined}
     */
    _putMPUPart(sourceEntry, sourceReq, size, uploadId, partNumber,
        log, doneOnce) {
        let incomingMsg = null;
        if (sourceReq) {
            attachReqUids(sourceReq, log);
            sourceReq.on('error', err => {
                // eslint-disable-next-line no-param-reassign
                err.origin = 'source';
                if (err.statusCode === 404) {
                    return doneOnce(err);
                }
                log.error('an error occurred on getObject from S3', {
                    method: 'MultipleBackendTask._putMPUPart',
                    entry: sourceEntry.getLogInfo(),
                    origin: 'source',
                    peer: this.sourceConfig.s3,
                    error: err.message,
                    httpStatus: err.statusCode,
                });
                return doneOnce(err);
            });
            incomingMsg = sourceReq.createReadStream();
            incomingMsg.on('error', err => {
                if (err.statusCode === 404) {
                    return doneOnce(errors.ObjNotFound);
                }
                // eslint-disable-next-line no-param-reassign
                err.origin = 'source';
                log.error('an error occurred when streaming data from S3', {
                    entry: sourceEntry.getLogInfo(),
                    method: 'MultipleBackendTask._putMPUPart',
                    origin: 'source',
                    peer: this.sourceConfig.s3,
                    error: err.message,
                });
                return doneOnce(err);
            });
            log.debug('putting data', { entry: sourceEntry.getLogInfo() });
        }

        const destReq = this.backbeatSource.multipleBackendPutMPUPart({
            Bucket: sourceEntry.getBucket(),
            Key: sourceEntry.getObjectKey(),
            ContentLength: size,
            StorageType: sourceEntry.getReplicationStorageType(),
            StorageClass: this.site,
            PartNumber: partNumber,
            UploadId: uploadId,
            Body: incomingMsg,
        });
        attachReqUids(destReq, log);
        return destReq.send((err, data) => {
            if (err) {
                // eslint-disable-next-line no-param-reassign
                err.origin = 'source';
                log.error('an error occurred on putting MPU part to S3', {
                    method: 'MultipleBackendTask._putMPUPart',
                    entry: sourceEntry.getLogInfo(),
                    origin: 'target',
                    peer: this.destBackbeatHost,
                    error: err.message,
                });
                return doneOnce(err);
            }
            const extMetrics = getExtMetrics(this.site, size, sourceEntry);
            this.mProducer.publishMetrics(extMetrics,
                metricsTypeCompleted, metricsExtension, () => {});
            return doneOnce(null, data);
        });
    }

    _getAndPutMultipartUpload(sourceEntry, log, cb) {
        this.retry({
            actionDesc: 'stream part data',
            logFields: { entry: sourceEntry.getLogInfo() },
            actionFunc: done => this._getAndPutMultipartUploadOnce(sourceEntry,
                log, done),
            shouldRetryFunc: err => err.retryable,
            log,
        }, cb);
    }

    _initiateMPU(sourceEntry, log, cb) {
        // If using Azure backend, create a unique ID to use as the block ID.
        if (this._getReplicationEndpointType() === 'azure') {
            const uploadId = uuid().replace(/-/g, '');
            return setImmediate(() => cb(null, uploadId));
        }
        const destReq = this.backbeatSource.multipleBackendInitiateMPU({
            Bucket: sourceEntry.getBucket(),
            Key: sourceEntry.getObjectKey(),
            StorageType: sourceEntry.getReplicationStorageType(),
            StorageClass: this.site,
            VersionId: sourceEntry.getEncodedVersionId(),
            UserMetaData: sourceEntry.getUserMetadata(),
            ContentType: sourceEntry.getContentType(),
            CacheControl: sourceEntry.getCacheControl() || undefined,
            ContentDisposition:
                sourceEntry.getContentDisposition() || undefined,
            ContentEncoding: sourceEntry.getContentEncoding() || undefined,
        });
        attachReqUids(destReq, log);
        return destReq.send((err, data) => {
            if (err) {
                // eslint-disable-next-line no-param-reassign
                err.origin = 'source';
                log.error('an error occurred on initating MPU to S3', {
                    method: 'MultipleBackendTask._initiateMPU',
                    entry: sourceEntry.getLogInfo(),
                    origin: 'target',
                    peer: this.destBackbeatHost,
                    error: err.message,
                });
                return cb(err);
            }
            return cb(null, data.uploadId);
        });
    }

    /**
     * Get a byte range size for an object of the given content length, such
     * that the range count does not exceed 1024 elements (i.e.
     * MPU_GCP_MAX_PARTS).
     * @param {Number} contentLen - The content length of the whole object
     * @return {Number} The range size to use
     */
    _getGCPRangeSize(contentLen) {
        let rangeSize = this._getRangeSize(contentLen);
        if (contentLen / rangeSize > MPU_GCP_MAX_PARTS) {
            const pow =
                Math.pow(2, Math.ceil(Math.log(contentLen) / Math.log(2)));
            rangeSize = Math.ceil(pow / MPU_GCP_MAX_PARTS);
        }
        return rangeSize;
    }

    /**
     * Get a byte range size for an object of the given content length, such
     * that the range size sums to the content length when multiplied by a value
     * between 1 and 10000. This has the effect of creating MPU parts of the
     * given range size. This method also optimizes for the subsequent range
     * requests by returning a range size that is an interval of MB or GB.
     * @param {Number} contentLen - The content length of the whole object
     * @return {Number} The range size to use
     */
    _getRangeSize(contentLen) {
        let rangeSize = (1024 * 1024) * 16; // Default 16MB part size.
        if (contentLen <= rangeSize) {
            return contentLen;
        }
        // Target creation of an MPU that is between a 2 and 1000 parts.
        while (contentLen / rangeSize > 1000) {
            // When given a very large object we want to allow use of up to 10K
            // parts, so we limit the part size to 512MB here.
            if (rangeSize >= (1024 * 1024) * 512) {
                break;
            }
            rangeSize *= 2;
        }
        // If the object is large enough to exceed 10K parts of 512MB, then at
        // this point we need to increase the part size such that the largest
        // object size of 5TB can be accounted for.
        while (contentLen / rangeSize > 10000) {
            rangeSize *= 2;
        }
        return rangeSize;
    }

    /**
     * Get byte ranges for an object of the given content length, such that the
     * range count does not exceed 1024 parts if replicating to GCP or does not
     * exceed 10000 parts otherwise.
     * @param {Number} contentLen - The content length of the whole object
     * @param {Boolean} isGCP - Whether the object is being replicated to GCP
     * @return {Array} The array of byte ranges.
     */
    _getRanges(contentLen, isGCP) {
        if (contentLen === 0) {
            // 0-byte object has no range. However we still want to put a single
            // part so the range in the subsequent GET request is undefined.
            return [null];
        }
        const size = isGCP ?
            this._getGCPRangeSize(contentLen) : this._getRangeSize(contentLen);
        const ranges = [];
        let start = 0;
        let end = 0;
        while (end < contentLen - 1) {
            end = start + size - 1;
            if (end < contentLen - 1) {
                ranges.push({ start, end });
                start = end + 1;
            }
        }
        ranges.push({ start, end: contentLen - 1 });
        return ranges;
    }

    /**
     * Perform a multipart upload using ranged get object requests.
     * @param {ObjectQueueEntry} sourceEntry - The source object entry
     * @param {String} uploadId - The upload ID of the initiated MPU
     * @param {Werelogs} log - The logger instance
     * @param {Function} doneOnce - The callback to call
     * @return {undefined}
     */
    _completeRangedMPU(sourceEntry, uploadId, log, doneOnce) {
        const isGCP = this._getReplicationEndpointType() === 'gcp';
        const isAzure = this._getReplicationEndpointType() === 'azure';
        const ranges = this._getRanges(sourceEntry.getContentLength(), isGCP);
        return async.timesLimit(ranges.length, MPU_CONC_LIMIT, (n, next) =>
            this._getRangeAndPutMPUPart(sourceEntry, ranges[n],
                n + 1, uploadId, log, (err, data) => {
                    if (err) {
                        if (sourceEntry.getReplicationIsNFS()) {
                            const putPartErr = err;
                            return this._checkMPUState(sourceEntry,
                            uploadId, log, err => {
                                if (err) {
                                    return next(err);
                                }
                                return next(putPartErr);
                            });
                        }
                        return next(err);
                    }
                    const res = {
                        PartNumber: [data.partNumber],
                        ETag: [data.ETag],
                    };
                    if (isAzure) {
                        res.NumberSubParts = [data.numberSubParts];
                    }
                    if (sourceEntry.getReplicationIsNFS()) {
                        // Check that the object state did not change upon
                        // succesffuly putting part data to the destination.
                        return this._checkMPUState(sourceEntry,
                            uploadId, log, err => next(err, res));
                    }
                    return next(null, res);
                }),
            (err, data) => {
                if (err) {
                    // eslint-disable-next-line no-param-reassign
                    err.origin = 'source';
                    log.error('an error occurred on putting MPU part to S3', {
                        method:
                            'MultipleBackendTask._completeRangedMPU',
                        entry: sourceEntry.getLogInfo(),
                        origin: 'target',
                        peer: this.destBackbeatHost,
                        error: err.message,
                    });
                    // Attempt to abort the MPU, but pass an error from
                    // multipleBackendPutMPUPart because that operation's result
                    // should determine the replication's success or failure.
                    return this._handleMPUFailure(sourceEntry,
                        uploadId, log, () => doneOnce(err));
                }
                return this._completeMPU(sourceEntry, uploadId, data,
                    log, doneOnce);
            });
    }

    /**
     * Wrapper for handling an ongoing MPU.
     * @param {ObjectQueueEntry} sourceEntry - The source object entry
     * @param {String} uploadId - The upload ID of the initiated MPU
     * @param {Werelogs} log - The logger instance
     * @param {Function} cb - The callback to call
     * @return {undefined}
     */
    _checkMPUState(sourceEntry, uploadId, log, cb) {
        return this._checkObjectState(sourceEntry, log, err => {
            if (err) {
                if (err && !err.InvalidObjectState) {
                    return cb(err);
                }
                // The latest object has different content so an attempt at CRR
                // will fail in CloudServer. We can safely skip this entry
                // because it is not the latest object.
                return this._multipleBackendAbortMPU(sourceEntry,
                    uploadId, log, () => cb(errors.InvalidObjectState));
            }
            return cb();
        });
    }

    _getAndPutMultipartUploadOnce(sourceEntry, log, cb) {
        const doneOnce = jsutil.once(cb);
        log.debug('replicating MPU data', { entry: sourceEntry.getLogInfo() });
        if (sourceEntry.getReplicationIsNFS()) {
            return this._checkObjectState(sourceEntry, log, err => {
                if (err) {
                    return doneOnce(err);
                }
                return this._sendInitiateMPU(sourceEntry, log, doneOnce);
            });
        }
        return this._sendInitiateMPU(sourceEntry, log, doneOnce);
    }

    /**
     * Send the initiate MPU request and then complete the MPU.
     * @param {ObjectQueueEntry} sourceEntry - The source object entry
     * @param {Werelogs} log - The logger instance
     * @param {Function} doneOnce - The callback to call
     * @return {undefined}
     */
    _sendInitiateMPU(sourceEntry, log, doneOnce) {
        return this._initiateMPU(sourceEntry, log, (err, uploadId) => {
            if (err) {
                return doneOnce(err);
            }
            const extMetrics = getExtMetrics(this.site,
                sourceEntry.getContentLength(), sourceEntry);
            this.mProducer.publishMetrics(extMetrics, metricsTypeQueued,
                metricsExtension, () => {});
            return this._completeRangedMPU(sourceEntry,
                uploadId, log, doneOnce);
        });
    }

<<<<<<< HEAD
    _getAndPutPart(sourceEntry, part, log, cb) {
        const partLogger = this.logger.newRequestLogger(log.getUids());
        this.retry({
            actionDesc: 'stream part data',
            logFields: { entry: sourceEntry.getLogInfo(), part },
            actionFunc: done => this._getAndPutPartOnce(
                sourceEntry, part, partLogger, done),
            shouldRetryFunc: err => err.retryable,
            onRetryFunc: err => {
                if (err.origin === 'target') {
                    this.destHosts.pickNextHost();
                    this._setupDestClients(this.targetRole, partLogger);
                }
            },
=======
    _getAndPutObject(sourceEntry, destEntry, log, cb) {
        const partLogger = this.logger.newRequestLogger(log.getUids());
        this.retry({
            actionDesc: 'stream object data',
            logFields: { entry: sourceEntry.getLogInfo() },
            actionFunc: done => this._getAndPutObjectOnce(
                sourceEntry, destEntry, partLogger, done),
            shouldRetryFunc: err => err.retryable,
>>>>>>> 9ec2cb3d
            log: partLogger,
        }, cb);
    }

<<<<<<< HEAD
    _getAndPutPartOnce(sourceEntry, part, log, done) {
        log.debug('getting object part', { entry: sourceEntry.getLogInfo() });
        const doneOnce = jsutil.once(done);
        const partObj = part ? new ObjectMDLocation(part) : undefined;
        const size = part ? partObj.getPartSize() :
            sourceEntry.getContentLength();
=======
    _getAndPutObjectOnce(sourceEntry, destEntry, log, done) {
        log.debug('getting object data', { entry: sourceEntry.getLogInfo() });
        const doneOnce = jsutil.once(done);
        const size = destEntry.getContentLength();
>>>>>>> 9ec2cb3d
        let incomingMsg = null;
        if (size !== 0) {
            const sourceReq = this.backbeatSource.getObject({
                Bucket: sourceEntry.getBucket(),
                Key: sourceEntry.getObjectKey(),
                VersionId: sourceEntry.getEncodedVersionId(),
                LocationConstraint: sourceEntry.getDataStoreName(),
            });
            attachReqUids(sourceReq, log);
            sourceReq.on('error', err => {
                // eslint-disable-next-line no-param-reassign
                err.origin = 'source';
                if (err.statusCode === 404) {
                    log.error('the source object was not found', {
                        method: 'MultipleBackendTask._getAndPutObjectOnce',
                        entry: sourceEntry.getLogInfo(),
                        origin: 'source',
                        peer: this.sourceConfig.s3,
                        error: err.message,
                        httpStatus: err.statusCode,
                    });
                    return doneOnce(err);
                }
                log.error('an error occurred getting object from S3', {
                    method: 'MultipleBackendTask._getAndPutObjectOnce',
                    entry: sourceEntry.getLogInfo(),
                    origin: 'source',
                    peer: this.sourceConfig.s3,
                    error: err.message,
                    httpStatus: err.statusCode,
                });
                return doneOnce(err);
            });
            incomingMsg = sourceReq.createReadStream();
            incomingMsg.on('error', err => {
                if (err.statusCode === 404) {
                    log.error('the source object was not found', {
                        method: 'MultipleBackendTask._getAndPutObjectOnce',
                        entry: sourceEntry.getLogInfo(),
                        origin: 'source',
                        peer: this.sourceConfig.s3,
                        error: err.message,
                        httpStatus: err.statusCode,
                    });
                    return doneOnce(errors.ObjNotFound);
                }
                // eslint-disable-next-line no-param-reassign
                err.origin = 'source';
                log.error('an error occurred when streaming data from S3', {
<<<<<<< HEAD
                    entry: sourceEntry.getLogInfo(),
                    method: 'MultipleBackendTask._getAndPutPartOnce',
=======
                    entry: destEntry.getLogInfo(),
                    method: 'MultipleBackendTask._getAndPutObjectOnce',
>>>>>>> 9ec2cb3d
                    origin: 'source',
                    peer: this.sourceConfig.s3,
                    error: err.message,
                });
                return doneOnce(err);
            });
<<<<<<< HEAD
            log.debug('putting data', { entry: sourceEntry.getLogInfo() });
=======
            log.debug('putting object', { entry: destEntry.getLogInfo() });
>>>>>>> 9ec2cb3d
        }
        if (sourceEntry.getReplicationIsNFS()) {
            return this._checkObjectState(sourceEntry, log, err => {
                if (err) {
                    return doneOnce(err);
                }
                return this._sendMultipleBackendPutObject(sourceEntry,
                    part, partObj, size, incomingMsg, log, doneOnce);
            });
        }
        return this._sendMultipleBackendPutObject(sourceEntry, part,
            partObj, size, incomingMsg, log, doneOnce);
    }

    /**
     * Get the source object metadata and ensure the latest object MD5 hash is
     * the same as the entry.
     * @param {ObjectQueueEntry} sourceEntry - The source object entry
     * @param {Werelogs} log - The logger instance
     * @param {Function} cb - The callback to call
     * @return {undefined}
     */
    _checkObjectState(sourceEntry, log, cb) {
        return this._getSourceMD(sourceEntry, log, (err, res) => {
            if (err && err.code === 'ObjNotFound' &&
            !sourceEntry.getIsDeleteMarker()) {
                // The source object was unexpectedly deleted, so we skip CRR
                // here.
                return cb(errors.InvalidObjectState);
            }
            if (err) {
                return cb(err);
            }
            let metadata;
            try {
                metadata = JSON.parse(res.Body);
            } catch (e) {
                log.error('malformed metadata from source', {
                    error: e.message,
                });
                return cb(errors.InternalError);
            }
            const objMD = new ObjectMD(metadata);
            if (objMD.getContentMd5() !== sourceEntry.getContentMd5()) {
                // The latest object has different content so an attempt at CRR
                // will fail in CloudServer. We can safely skip this entry
                // because it is not the latest object.
                return cb(errors.InvalidObjectState);
            }
            return cb();
        });
    }

    /**
     * Get the source object's metadata.
     * @param {ObjectQueueEntry} sourceEntry - The source object entry
     * @param {Werelogs} log - The logger instance
     * @param {Function} cb - The callback to call
     * @return {undefined}
     */
    _getSourceMD(sourceEntry, log, cb) {
        const { transport, s3, auth } = this.sourceConfig;
        const metadataProxy = new BackbeatMetadataProxy(
            `${transport}://${s3.host}:${s3.port}`, auth);
        const sourceRole = sourceEntry.getReplicationRoles().split(',')[0];
        metadataProxy.setSourceRole(sourceRole);
        metadataProxy.setSourceClient(log);
        metadataProxy.getMetadata({
            bucket: sourceEntry.getBucket(),
            objectKey: sourceEntry.getObjectKey(),
            versionId: sourceEntry.getEncodedVersionId(),
        }, log, cb);
    }

    /**
     * Send the put object request to Cloudserver.
     * @param {ObjectQueueEntry} sourceEntry - The source object entry
     * @param {Object} part - single data location info
     * @param {ObjectMDLocation} partObj - The instance to get a part location
     * @param {Number} size - The size of object to stream
     * @param {Readable} incomingMsg - The stream of data to put
     * @param {Werelogs} log - The logger instance
     * @param {Function} doneOnce - The callback to call
     * @return {undefined}
     */
    _sendMultipleBackendPutObject(sourceEntry, part, partObj, size,
        incomingMsg, log, doneOnce) {
        const destReq = this.backbeatSource.multipleBackendPutObject({
            Bucket: sourceEntry.getBucket(),
            Key: sourceEntry.getObjectKey(),
            CanonicalID: sourceEntry.getOwnerId(),
            ContentLength: size,
<<<<<<< HEAD
            ContentMD5: part ? partObj.getPartETag() :
                sourceEntry.getContentMd5(),
            StorageType: sourceEntry.getReplicationStorageType(),
=======
            ContentMD5: destEntry.getContentMd5(),
            StorageType: destEntry.getReplicationStorageType(),
>>>>>>> 9ec2cb3d
            StorageClass: this.site,
            VersionId: sourceEntry.getEncodedVersionId(),
            UserMetaData: sourceEntry.getUserMetadata(),
            ContentType: sourceEntry.getContentType() || undefined,
            CacheControl: sourceEntry.getCacheControl() || undefined,
            ContentDisposition:
                sourceEntry.getContentDisposition() || undefined,
            ContentEncoding: sourceEntry.getContentEncoding() || undefined,
            Body: incomingMsg,
        });
        attachReqUids(destReq, log);
        return destReq.send((err, data) => {
            if (err) {
                // eslint-disable-next-line no-param-reassign
                err.origin = 'source';
<<<<<<< HEAD
                log.error('an error occurred on putData to S3', {
                    method: 'MultipleBackendTask._getAndPutPartOnce',
                    entry: sourceEntry.getLogInfo(),
=======
                log.error('an error occurred putting object to S3', {
                    method: 'MultipleBackendTask._getAndPutObjectOnce',
                    entry: destEntry.getLogInfo(),
>>>>>>> 9ec2cb3d
                    origin: 'target',
                    peer: this.destBackbeatHost,
                    error: err.message,
                });
                return doneOnce(err);
            }
            sourceEntry.setReplicationSiteDataStoreVersionId(this.site,
                data.versionId);
            const extMetrics = getExtMetrics(this.site, size, sourceEntry);
            this.mProducer.publishMetrics(extMetrics,
                metricsTypeCompleted, metricsExtension, () => {});
            return doneOnce(null, data);
        });
    }

    _putObjectTagging(sourceEntry, log, cb) {
        this.retry({
            actionDesc: 'send object tagging XML data',
            entry: sourceEntry,
            logFields: { entry: sourceEntry.getLogInfo() },
            actionFunc: done => this._putObjectTaggingOnce(
                sourceEntry, log, done),
            shouldRetryFunc: err => err.retryable,
            log,
        }, cb);
    }

    _putObjectTaggingOnce(sourceEntry, log, cb) {
        const doneOnce = jsutil.once(cb);
        log.debug('replicating object tags', {
            entry: sourceEntry.getLogInfo(),
        });
        const destReq = this.backbeatSource
            .multipleBackendPutObjectTagging({
                Bucket: sourceEntry.getBucket(),
                Key: sourceEntry.getObjectKey(),
                StorageType: sourceEntry.getReplicationStorageType(),
                StorageClass: this.site,
                DataStoreVersionId:
                    sourceEntry.getReplicationSiteDataStoreVersionId(this.site),
                Tags: JSON.stringify(sourceEntry.getTags()),
                SourceBucket: sourceEntry.getBucket(),
                SourceVersionId: sourceEntry.getVersionId(),
                ReplicationEndpointSite: this.site,
            });
        attachReqUids(destReq, log);
        return destReq.send((err, data) => {
            if (err) {
                log.error('an error occurred putting object tagging to S3', {
                    method: 'MultipleBackendTask._putObjectTaggingOnce',
                    entry: sourceEntry.getLogInfo(),
                    origin: 'target',
                    error: err.message,
                });
                return doneOnce(err);
            }
            sourceEntry.setReplicationSiteDataStoreVersionId(this.site,
                data.versionId);
            return doneOnce();
        });
    }

    _deleteObjectTagging(sourceEntry, log, cb) {
        this.retry({
            actionDesc: 'delete object tagging',
            logFields: { entry: sourceEntry.getLogInfo() },
            actionFunc: done => this._deleteObjectTaggingOnce(sourceEntry,
                log, done),
            shouldRetryFunc: err => err.retryable,
            log,
        }, cb);
    }

    _deleteObjectTaggingOnce(sourceEntry, log, cb) {
        const doneOnce = jsutil.once(cb);
        log.debug('replicating delete object tagging', {
            entry: sourceEntry.getLogInfo(),
        });
        const destReq = this.backbeatSource.multipleBackendDeleteObjectTagging({
            Bucket: sourceEntry.getBucket(),
            Key: sourceEntry.getObjectKey(),
            StorageType: sourceEntry.getReplicationStorageType(),
            StorageClass: this.site,
            DataStoreVersionId:
                sourceEntry.getReplicationSiteDataStoreVersionId(this.site),
            SourceBucket: sourceEntry.getBucket(),
            SourceVersionId: sourceEntry.getVersionId(),
            ReplicationEndpointSite: this.site,
        });
        attachReqUids(destReq, log);
        return destReq.send((err, data) => {
            if (err) {
                log.error('an error occurred on deleting object tagging', {
                    method: 'MultipleBackendTask._deleteObjectTaggingOnce',
                    entry: sourceEntry.getLogInfo(),
                    origin: 'target',
                    peer: this.destBackbeatHost,
                    error: err.message,
                });
                return doneOnce(err);
            }
            sourceEntry.setReplicationSiteDataStoreVersionId(this.site,
                data.versionId);
            return doneOnce();
        });
    }

<<<<<<< HEAD
    _getAndPutData(sourceEntry, log, cb) {
        // FIXME this function seems to duplicate
        // ReplicateObject._getAndPutData(), consider merging implementations
        log.debug('replicating data', { entry: sourceEntry.getLogInfo() });
        if (sourceEntry.getLocation().some(part => {
            const partObj = new ObjectMDLocation(part);
            return partObj.getDataStoreETag() === undefined;
        })) {
            const errMessage =
                  'cannot replicate object without dataStoreETag property';
            log.error(errMessage, {
                method: 'MultipleBackendTask._getAndPutData',
                entry: sourceEntry.getLogInfo(),
            });
            return cb(errors.InternalError.customizeDescription(errMessage));
        }
        const locations = sourceEntry.getReducedLocations();
        // Metadata-only operations have no part locations.
        if (locations.length === 0) {
            return this._getAndPutPart(sourceEntry, null, log, cb);
        }
        const extMetrics = getExtMetrics(this.site,
            sourceEntry.getContentLength(), sourceEntry);
        this.mProducer.publishMetrics(extMetrics,
            metricsTypeQueued, metricsExtension, () => {});
        return async.mapLimit(locations, MPU_CONC_LIMIT, (part, done) =>
            this._getAndPutPart(sourceEntry, part, log, done), cb);
    }

    _putDeleteMarker(sourceEntry, log, cb) {
=======
    _putDeleteMarker(sourceEntry, destEntry, log, cb) {
>>>>>>> 9ec2cb3d
        this.retry({
            actionDesc: 'put delete marker',
            logFields: { entry: sourceEntry.getLogInfo() },
            actionFunc: done => this._putDeleteMarkerOnce(
                sourceEntry, log, done),
            shouldRetryFunc: err => err.retryable,
            log,
        }, cb);
    }

    _putDeleteMarkerOnce(sourceEntry, log, cb) {
        const doneOnce = jsutil.once(cb);
        log.debug('replicating delete marker', {
            entry: sourceEntry.getLogInfo(),
        });
        if (sourceEntry.getReplicationIsNFS()) {
            return this._checkObjectState(sourceEntry, log, err => {
                if (err && err.code !== 'ObjNotFound') {
                    // If it is a non-versioned object, the object will not be
                    // found. However we still want to replicate a delete
                    // marker.
                    return doneOnce(err);
                }
                return this._sendMultipleBackendDeleteObject(sourceEntry, log,
                    doneOnce);
            });
        }
        return this._sendMultipleBackendDeleteObject(sourceEntry, log,
            doneOnce);
    }

    /**
     * Send a delete object request to the source.
     * @param {ObjectQueueEntry} sourceEntry - The object entry
     * @param {Werelogs} log - The logger instance
     * @param {Function} doneOnce - The callback to call
     * @return {undefined}
     */
    _sendMultipleBackendDeleteObject(sourceEntry, log, doneOnce) {
        const destReq = this.backbeatSource.multipleBackendDeleteObject({
            Bucket: sourceEntry.getBucket(),
            Key: sourceEntry.getObjectKey(),
            StorageType: sourceEntry.getReplicationStorageType(),
            StorageClass: this.site,
        });
        attachReqUids(destReq, log);
        return destReq.send(err => {
            if (err) {
                // eslint-disable-next-line no-param-reassign
                err.origin = 'source';
                log.error('an error occurred on putting delete marker to S3', {
                    method: 'MultipleBackendTask._putDeleteMarkerOnce',
                    entry: sourceEntry.getLogInfo(),
                    origin: 'target',
                    peer: this.destBackbeatHost,
                    error: err.message,
                });
                return doneOnce(err);
            }
            return doneOnce();
        });
    }

    /**
     * Sets up the clients used for data and metadata requests to the source
     * CloudServer.
     * @param {ObjectQueueEntry} entry - The source object entry
     * @param {Werelogs} log - The logger instance
     * @param {Function} cb - The callback to call
     * @return {undefined}
     */
    _setupClients(entry, log, cb) {
        // Sets up source clients using the role from the replication
        // configuration if the authentication type is as such.
        return this._setupRoles(entry, log, cb);
    }

    processQueueEntry(sourceEntry, kafkaEntry, done) {
        const log = this.logger.newRequestLogger();
        const content = sourceEntry.getReplicationContent();
        log.debug('processing entry', { entry: sourceEntry.getLogInfo() });

        return async.waterfall([
            next => this._setupClients(sourceEntry, log, next),
            next => this._refreshSourceEntry(sourceEntry, log, (err, res) => {
                if (err && err.code === 'ObjNotFound' &&
                    sourceEntry.getReplicationIsNFS() &&
                    !sourceEntry.getIsDeleteMarker()) {
                    // The object was deleted before entry is processed, we
                    // can safely skip this entry.
                    return next(errors.InvalidObjectState);
                }
                if (err) {
                    return next(err);
                }
                return next(null, res);
            }),
            (refreshedEntry, next) => {
                if (sourceEntry.getIsDeleteMarker()) {
                    return this._putDeleteMarker(sourceEntry, log, next);
                }
                const status = refreshedEntry.getReplicationSiteStatus(
                    this.site);
                log.debug('refreshed entry site replication info', {
                    entry: refreshedEntry.getLogInfo(),
                    site: this.site, siteStatus: status,
                    content,
                });
                if (status === 'COMPLETED' && content.includes('DATA')) {
                    const errMessage = 'skipping replication: ' +
                          'replication status is already COMPLETED ' +
                          `on the location ${this.site}`;
                    log.warn(errMessage, {
                        entry: refreshedEntry.getLogInfo(),
                    });
                    return next(errors.InvalidObjectState.customizeDescription(
                        errMessage));
                }
<<<<<<< HEAD
                if (content.includes('MPU')) {
                    return this._getAndPutMultipartUpload(sourceEntry,
                        log, next);
                }
=======
>>>>>>> 9ec2cb3d
                if (content.includes('PUT_TAGGING')) {
                    return this._putObjectTagging(sourceEntry, log, next);
                }
                if (content.includes('DELETE_TAGGING')) {
                    return this._deleteObjectTagging(sourceEntry, log, next);
                }
<<<<<<< HEAD
                return this._getAndPutData(sourceEntry, log, next);
=======
                // Do a multipart upload when either the size is above
                // a threshold or the source object is itself a MPU.
                //
                // FIXME: object ETag for MPUs is an aggregate from
                // each part's ETag, which does not allow the current
                // implementation to check the data integrity when
                // doing ranged PUTs. Also in the current
                // implementation we are forced to send an ETag for a
                // multiple backend putObject(), which only matches if
                // the object is not a MPU, so we cannot use this
                // route for MPUs as-is without recomputing a new
                // checksum, which is not the case today (hence the
                // MPU check below).
                if (sourceEntry.getContentLength() / 1000000 >=
                    this.repConfig.queueProcessor.minMPUSizeMB ||
                    sourceEntry.isMultipartUpload()) {
                    return this._getAndPutMultipartUpload(sourceEntry,
                        destEntry, log, next);
                }
                return this._getAndPutObject(sourceEntry, destEntry, log, next);
>>>>>>> 9ec2cb3d
            },
        ], err => this._handleReplicationOutcome(
            err, sourceEntry, kafkaEntry, log, done));
    }

    _handleReplicationOutcome(err, sourceEntry, kafkaEntry, log, done) {
        if (!err) {
            log.debug('replication succeeded for object, publishing ' +
                      'replication status as COMPLETED',
                      { entry: sourceEntry.getLogInfo() });
            this._publishReplicationStatus(
                sourceEntry, 'COMPLETED', { kafkaEntry, log });
            return done(null, { committable: false });
        }
        if (err.BadRole ||
            (err.origin === 'source' &&
             (err.NoSuchEntity || err.code === 'NoSuchEntity' ||
              err.AccessDenied || err.code === 'AccessDenied'))) {
            log.error('replication failed permanently for object, ' +
                      'processing skipped',
                { failMethod: err.method,
                    entry: sourceEntry.getLogInfo(),
                    origin: err.origin,
                    error: err.description });
            return done();
        }
        if (err.ObjNotFound || err.code === 'ObjNotFound') {
            log.info('replication skipped: ' +
                     'source object version does not exist',
                     { entry: sourceEntry.getLogInfo() });
            return done();
        }
        if (err.InvalidObjectState || err.code === 'InvalidObjectState') {
            log.info('replication skipped: invalid object state',
                     { entry: sourceEntry.getLogInfo() });
            return done();
        }
        log.debug('replication failed permanently for object, ' +
                  'publishing replication status as FAILED',
            { failMethod: err.method,
                entry: sourceEntry.getLogInfo(),
                error: err.description });
        this._publishReplicationStatus(
            sourceEntry, 'FAILED', {
                log,
                reason: err.description,
                kafkaEntry,
            });
        return done(null, { committable: false });
    }
}

module.exports = MultipleBackendTask;<|MERGE_RESOLUTION|>--- conflicted
+++ resolved
@@ -3,12 +3,8 @@
 
 const errors = require('arsenal').errors;
 const jsutil = require('arsenal').jsutil;
-<<<<<<< HEAD
 const ObjectMD = require('arsenal').models.ObjectMD;
-const ObjectMDLocation = require('arsenal').models.ObjectMDLocation;
 const BackbeatMetadataProxy = require('../../../lib/BackbeatMetadataProxy');
-=======
->>>>>>> 9ec2cb3d
 const ObjectQueueEntry = require('../../../lib/models/ObjectQueueEntry');
 
 const ReplicateObject = require('./ReplicateObject');
@@ -667,48 +663,22 @@
         });
     }
 
-<<<<<<< HEAD
-    _getAndPutPart(sourceEntry, part, log, cb) {
-        const partLogger = this.logger.newRequestLogger(log.getUids());
-        this.retry({
-            actionDesc: 'stream part data',
-            logFields: { entry: sourceEntry.getLogInfo(), part },
-            actionFunc: done => this._getAndPutPartOnce(
-                sourceEntry, part, partLogger, done),
-            shouldRetryFunc: err => err.retryable,
-            onRetryFunc: err => {
-                if (err.origin === 'target') {
-                    this.destHosts.pickNextHost();
-                    this._setupDestClients(this.targetRole, partLogger);
-                }
-            },
-=======
-    _getAndPutObject(sourceEntry, destEntry, log, cb) {
+    _getAndPutObject(sourceEntry, log, cb) {
         const partLogger = this.logger.newRequestLogger(log.getUids());
         this.retry({
             actionDesc: 'stream object data',
             logFields: { entry: sourceEntry.getLogInfo() },
             actionFunc: done => this._getAndPutObjectOnce(
-                sourceEntry, destEntry, partLogger, done),
+                sourceEntry, partLogger, done),
             shouldRetryFunc: err => err.retryable,
->>>>>>> 9ec2cb3d
             log: partLogger,
         }, cb);
     }
 
-<<<<<<< HEAD
-    _getAndPutPartOnce(sourceEntry, part, log, done) {
-        log.debug('getting object part', { entry: sourceEntry.getLogInfo() });
-        const doneOnce = jsutil.once(done);
-        const partObj = part ? new ObjectMDLocation(part) : undefined;
-        const size = part ? partObj.getPartSize() :
-            sourceEntry.getContentLength();
-=======
-    _getAndPutObjectOnce(sourceEntry, destEntry, log, done) {
+    _getAndPutObjectOnce(sourceEntry, log, done) {
         log.debug('getting object data', { entry: sourceEntry.getLogInfo() });
         const doneOnce = jsutil.once(done);
-        const size = destEntry.getContentLength();
->>>>>>> 9ec2cb3d
+        const size = sourceEntry.getContentLength();
         let incomingMsg = null;
         if (size !== 0) {
             const sourceReq = this.backbeatSource.getObject({
@@ -758,24 +728,15 @@
                 // eslint-disable-next-line no-param-reassign
                 err.origin = 'source';
                 log.error('an error occurred when streaming data from S3', {
-<<<<<<< HEAD
-                    entry: sourceEntry.getLogInfo(),
-                    method: 'MultipleBackendTask._getAndPutPartOnce',
-=======
-                    entry: destEntry.getLogInfo(),
+                    entry: sourceEntry.getLogInfo(),
                     method: 'MultipleBackendTask._getAndPutObjectOnce',
->>>>>>> 9ec2cb3d
                     origin: 'source',
                     peer: this.sourceConfig.s3,
                     error: err.message,
                 });
                 return doneOnce(err);
             });
-<<<<<<< HEAD
-            log.debug('putting data', { entry: sourceEntry.getLogInfo() });
-=======
-            log.debug('putting object', { entry: destEntry.getLogInfo() });
->>>>>>> 9ec2cb3d
+            log.debug('putting object', { entry: sourceEntry.getLogInfo() });
         }
         if (sourceEntry.getReplicationIsNFS()) {
             return this._checkObjectState(sourceEntry, log, err => {
@@ -783,11 +744,11 @@
                     return doneOnce(err);
                 }
                 return this._sendMultipleBackendPutObject(sourceEntry,
-                    part, partObj, size, incomingMsg, log, doneOnce);
-            });
-        }
-        return this._sendMultipleBackendPutObject(sourceEntry, part,
-            partObj, size, incomingMsg, log, doneOnce);
+                    size, incomingMsg, log, doneOnce);
+            });
+        }
+        return this._sendMultipleBackendPutObject(sourceEntry,
+            size, incomingMsg, log, doneOnce);
     }
 
     /**
@@ -853,29 +814,21 @@
     /**
      * Send the put object request to Cloudserver.
      * @param {ObjectQueueEntry} sourceEntry - The source object entry
-     * @param {Object} part - single data location info
-     * @param {ObjectMDLocation} partObj - The instance to get a part location
      * @param {Number} size - The size of object to stream
      * @param {Readable} incomingMsg - The stream of data to put
      * @param {Werelogs} log - The logger instance
      * @param {Function} doneOnce - The callback to call
      * @return {undefined}
      */
-    _sendMultipleBackendPutObject(sourceEntry, part, partObj, size,
+    _sendMultipleBackendPutObject(sourceEntry, size,
         incomingMsg, log, doneOnce) {
         const destReq = this.backbeatSource.multipleBackendPutObject({
             Bucket: sourceEntry.getBucket(),
             Key: sourceEntry.getObjectKey(),
             CanonicalID: sourceEntry.getOwnerId(),
             ContentLength: size,
-<<<<<<< HEAD
-            ContentMD5: part ? partObj.getPartETag() :
-                sourceEntry.getContentMd5(),
+            ContentMD5: sourceEntry.getContentMd5(),
             StorageType: sourceEntry.getReplicationStorageType(),
-=======
-            ContentMD5: destEntry.getContentMd5(),
-            StorageType: destEntry.getReplicationStorageType(),
->>>>>>> 9ec2cb3d
             StorageClass: this.site,
             VersionId: sourceEntry.getEncodedVersionId(),
             UserMetaData: sourceEntry.getUserMetadata(),
@@ -891,15 +844,9 @@
             if (err) {
                 // eslint-disable-next-line no-param-reassign
                 err.origin = 'source';
-<<<<<<< HEAD
-                log.error('an error occurred on putData to S3', {
-                    method: 'MultipleBackendTask._getAndPutPartOnce',
-                    entry: sourceEntry.getLogInfo(),
-=======
                 log.error('an error occurred putting object to S3', {
                     method: 'MultipleBackendTask._getAndPutObjectOnce',
-                    entry: destEntry.getLogInfo(),
->>>>>>> 9ec2cb3d
+                    entry: sourceEntry.getLogInfo(),
                     origin: 'target',
                     peer: this.destBackbeatHost,
                     error: err.message,
@@ -1007,40 +954,7 @@
         });
     }
 
-<<<<<<< HEAD
-    _getAndPutData(sourceEntry, log, cb) {
-        // FIXME this function seems to duplicate
-        // ReplicateObject._getAndPutData(), consider merging implementations
-        log.debug('replicating data', { entry: sourceEntry.getLogInfo() });
-        if (sourceEntry.getLocation().some(part => {
-            const partObj = new ObjectMDLocation(part);
-            return partObj.getDataStoreETag() === undefined;
-        })) {
-            const errMessage =
-                  'cannot replicate object without dataStoreETag property';
-            log.error(errMessage, {
-                method: 'MultipleBackendTask._getAndPutData',
-                entry: sourceEntry.getLogInfo(),
-            });
-            return cb(errors.InternalError.customizeDescription(errMessage));
-        }
-        const locations = sourceEntry.getReducedLocations();
-        // Metadata-only operations have no part locations.
-        if (locations.length === 0) {
-            return this._getAndPutPart(sourceEntry, null, log, cb);
-        }
-        const extMetrics = getExtMetrics(this.site,
-            sourceEntry.getContentLength(), sourceEntry);
-        this.mProducer.publishMetrics(extMetrics,
-            metricsTypeQueued, metricsExtension, () => {});
-        return async.mapLimit(locations, MPU_CONC_LIMIT, (part, done) =>
-            this._getAndPutPart(sourceEntry, part, log, done), cb);
-    }
-
     _putDeleteMarker(sourceEntry, log, cb) {
-=======
-    _putDeleteMarker(sourceEntry, destEntry, log, cb) {
->>>>>>> 9ec2cb3d
         this.retry({
             actionDesc: 'put delete marker',
             logFields: { entry: sourceEntry.getLogInfo() },
@@ -1159,22 +1073,12 @@
                     return next(errors.InvalidObjectState.customizeDescription(
                         errMessage));
                 }
-<<<<<<< HEAD
-                if (content.includes('MPU')) {
-                    return this._getAndPutMultipartUpload(sourceEntry,
-                        log, next);
-                }
-=======
->>>>>>> 9ec2cb3d
                 if (content.includes('PUT_TAGGING')) {
                     return this._putObjectTagging(sourceEntry, log, next);
                 }
                 if (content.includes('DELETE_TAGGING')) {
                     return this._deleteObjectTagging(sourceEntry, log, next);
                 }
-<<<<<<< HEAD
-                return this._getAndPutData(sourceEntry, log, next);
-=======
                 // Do a multipart upload when either the size is above
                 // a threshold or the source object is itself a MPU.
                 //
@@ -1192,10 +1096,9 @@
                     this.repConfig.queueProcessor.minMPUSizeMB ||
                     sourceEntry.isMultipartUpload()) {
                     return this._getAndPutMultipartUpload(sourceEntry,
-                        destEntry, log, next);
-                }
-                return this._getAndPutObject(sourceEntry, destEntry, log, next);
->>>>>>> 9ec2cb3d
+                        log, next);
+                }
+                return this._getAndPutObject(sourceEntry, log, next);
             },
         ], err => this._handleReplicationOutcome(
             err, sourceEntry, kafkaEntry, log, done));
