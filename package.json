--- conflicted
+++ resolved
@@ -8,27 +8,19 @@
     "queue_processor": "node extensions/replication/queueProcessor/task.js",
     "ingestion_populator": "node bin/ingestion.js",
     "replication_status_processor": "node extensions/replication/replicationStatusProcessor/task.js",
-<<<<<<< HEAD
     "lifecycle_conductor": "node extensions/lifecycle/conductor/service.js",
     "lifecycle_bucket_processor": "node extensions/lifecycle/bucketProcessor/task.js",
     "lifecycle_object_processor": "node extensions/lifecycle/objectProcessor/task.js",
     "mongo_queue_processor": "node extensions/mongoProcessor/mongoProcessorTask.js",
     "garbage_collector": "node extensions/gc/service.js",
-    "test": "mocha --recursive tests/unit",
-    "ft_test": "mocha --recursive $(find tests/functional -name '*.js')",
-    "ft_test:lib": "mocha --recursieve $(find tests/functional/lib -name '*.js')",
-    "ft_test:lifecycle": "mocha --recursive $(find tests/functional/lifecycle -name '*.js')",
-    "ft_test:replication": "mocha --recursive $(find tests/functional/replication -name '*.js')",
-    "ft_test:api:routes": "mocha tests/functional/api/routes.js",
-    "ft_test:api:retry": "mocha tests/functional/api/retry.js",
-    "bh_test": "mocha --recursive tests/behavior",
-=======
     "test": "mocha --exit --recursive tests/unit",
+    "ft_test": "mocha --exit --recursive $(find tests/functional -name '*.js')",
+    "ft_test:lib": "mocha --exit --recursieve $(find tests/functional/lib -name '*.js')",
+    "ft_test:lifecycle": "mocha --exit --recursive $(find tests/functional/lifecycle -name '*.js')",
     "ft_test:replication": "mocha --exit --recursive $(find tests/functional/replication -name '*.js')",
     "ft_test:api:routes": "mocha --exit tests/functional/api/routes.js",
     "ft_test:api:retry": "mocha --exit tests/functional/api/retry.js",
     "bh_test": "mocha --exit --recursive tests/behavior",
->>>>>>> 36560605
     "lint": "eslint $(git ls-files '*.js')",
     "lint_md": "mdlint $(git ls-files '*.md')",
     "start": "node index.js"
@@ -63,16 +55,12 @@
     "werelogs": "scality/werelogs#74b121b"
   },
   "devDependencies": {
-<<<<<<< HEAD
     "@zenko/cloudserver": "scality/cloudserver#b17904e",
     "eslint": "^2.4.0",
     "eslint-config-airbnb": "^6.0.0",
     "eslint-config-scality": "scality/Guidelines#0a771c2",
     "eslint-plugin-react": "^4.2.3",
     "lolex": "^2.7.5",
-    "mocha": "^3.3.0"
-=======
     "mocha": "^5.2.0"
->>>>>>> 36560605
   }
 }