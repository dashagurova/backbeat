--- conflicted
+++ resolved
@@ -14,14 +14,9 @@
     "mongo_queue_processor": "node extensions/mongoProcessor/mongoProcessorTask.js",
     "garbage_collector": "node extensions/gc/service.js",
     "test": "mocha --recursive tests/unit",
-<<<<<<< HEAD
-    "ft_test": "mocha --recursive $(find tests/functional -name '*.js' ! -name 'BackbeatServer.js')",
-    "ft_server_test": "mocha -t 10000 tests/functional/api/BackbeatServer.js",
-=======
     "ft_test:replication": "mocha --recursive $(find tests/functional/replication -name '*.js')",
     "ft_test:api:routes": "mocha tests/functional/api/routes.js",
     "ft_test:api:retry": "mocha tests/functional/api/retry.js",
->>>>>>> 58086d47
     "bh_test": "mocha --recursive tests/behavior",
     "lint": "eslint $(git ls-files '*.js')",
     "lint_md": "mdlint $(git ls-files '*.md')",
