'use strict'; // eslint-disable-line

const { EventEmitter } = require('events');

const fs = require('fs');
const path = require('path');
const joi = require('joi');

const extensions = require('../extensions');
const backbeatConfigJoi = require('./config.joi.js');
const monitoringClient = require('../lib/clients/monitoringHandler');

const locationTypeMatch = {
    'location-mem-v1': 'mem',
    'location-file-v1': 'file',
    'location-azure-v1': 'azure',
    'location-do-spaces-v1': 'aws_s3',
    'location-aws-s3-v1': 'aws_s3',
    'location-wasabi-v1': 'aws_s3',
    'location-gcp-v1': 'gcp',
    'location-scality-ring-s3-v1': 'aws_s3',
    'location-ceph-radosgw-s3-v1': 'aws_s3',
};

class Config extends EventEmitter {
    constructor() {
        super();
        /*
         * By default, the config file is "config.json" at the root.
         * It can be overridden using the BACKBEAT_CONFIG_FILE environment var.
         */
        this._basePath = __dirname;
        if (process.env.BACKBEAT_CONFIG_FILE !== undefined) {
            this._configPath = process.env.BACKBEAT_CONFIG_FILE;
        } else {
            this._configPath = path.join(this._basePath, 'config.json');
        }

        let config;
        try {
            const data = fs.readFileSync(this._configPath,
                                         { encoding: 'utf-8' });
            config = JSON.parse(data);
        } catch (err) {
            throw new Error(`could not parse config file: ${err.message}`);
        }

        const parsedConfig = joi.attempt(config, backbeatConfigJoi,
                                         'invalid backbeat config');

        if (parsedConfig.extensions) {
            Object.keys(parsedConfig.extensions).forEach(extName => {
                const index = extensions[extName];
                if (!index) {
                    throw new Error(`configured extension ${extName}: ` +
                                    'not found in extensions directory');
                }
                if (index.configValidator) {
                    const extConfig = parsedConfig.extensions[extName];
                    const validatedConfig =
                              index.configValidator(this, extConfig);
                    parsedConfig.extensions[extName] = validatedConfig;
                }
            });
        }

        if (parsedConfig.extensions && parsedConfig.extensions.replication
            && parsedConfig.extensions.replication.destination
            && parsedConfig.extensions.replication.destination.bootstrapList) {
            this.bootstrapList = parsedConfig.extensions.replication
            .destination.bootstrapList;
        } else {
            this.bootstrapList = [];
        }

        // whitelist IP, CIDR for health checks
        const defaultHealthChecks = ['127.0.0.1/8', '::1'];
        const healthChecks = parsedConfig.server.healthChecks;
        healthChecks.allowFrom =
            healthChecks.allowFrom.concat(defaultHealthChecks);

        if (parsedConfig.redis &&
          typeof parsedConfig.redis.sentinels === 'string') {
            const redisConf = { sentinels: [], name: parsedConfig.redis.name };
            parsedConfig.redis.sentinels.split(',').forEach(item => {
                const [host, port] = item.split(':');
                redisConf.sentinels.push({ host,
                    port: Number.parseInt(port, 10) });
            });
            parsedConfig.redis = redisConf;
        }

        // default to standalone configuration if sentinel not setup
        if (!parsedConfig.redis || !parsedConfig.redis.sentinels) {
            this.redis = Object.assign({}, parsedConfig.redis,
                { host: '127.0.0.1', port: 6379 });
        }

<<<<<<< HEAD
        if (parsedConfig.localCache) {
            this.localCache = {
                host: config.localCache.host,
                port: config.localCache.port,
                password: config.localCache.password,
            };
        }

=======
        // additional certs checks
        if (parsedConfig.certFilePaths) {
            const { key, cert, ca } = parsedConfig.certFilePaths;

            const makePath = value =>
                  (value.startsWith('/') ?
                   value : `${this._basePath}/${value}`);
            parsedConfig.https = {};
            if (key && cert) {
                const keypath = makePath(key);
                const certpath = makePath(cert);
                fs.accessSync(keypath, fs.F_OK | fs.R_OK);
                fs.accessSync(certpath, fs.F_OK | fs.R_OK);
                parsedConfig.https.cert = fs.readFileSync(certpath, 'ascii');
                parsedConfig.https.key = fs.readFileSync(keypath, 'ascii');
            }
            if (ca) {
                const capath = makePath(ca);
                fs.accessSync(capath, fs.F_OK | fs.R_OK);
                parsedConfig.https.ca = fs.readFileSync(capath, 'ascii');
            }
        }
>>>>>>> 6fd16f50
        // config is validated, safe to assign directly to the config object
        Object.assign(this, parsedConfig);

        this.transientLocations = {};
    }

    getBasePath() {
        return this._basePath;
    }

    getConfigPath() {
        return this._configPath;
    }

    setBootstrapList(locationConstraints) {
        this.bootstrapList = Object.keys(locationConstraints).map(key => ({
            site: key,
            type: locationTypeMatch[locationConstraints[key].locationType],
        }));
        this.emit('bootstrap-list-update');
    }

    getBootstrapList() {
        monitoringClient.crrSiteCount.set(this.bootstrapList.length);
        return this.bootstrapList;
    }

    setIsTransientLocation(locationName, isTransient) {
        this.transientLocations[locationName] = isTransient;
    }

    getIsTransientLocation(locationName) {
        return this.transientLocations[locationName] || false;
    }
}

module.exports = new Config();<|MERGE_RESOLUTION|>--- conflicted
+++ resolved
@@ -96,7 +96,6 @@
                 { host: '127.0.0.1', port: 6379 });
         }
 
-<<<<<<< HEAD
         if (parsedConfig.localCache) {
             this.localCache = {
                 host: config.localCache.host,
@@ -105,7 +104,6 @@
             };
         }
 
-=======
         // additional certs checks
         if (parsedConfig.certFilePaths) {
             const { key, cert, ca } = parsedConfig.certFilePaths;
@@ -128,7 +126,6 @@
                 parsedConfig.https.ca = fs.readFileSync(capath, 'ascii');
             }
         }
->>>>>>> 6fd16f50
         // config is validated, safe to assign directly to the config object
         Object.assign(this, parsedConfig);
 
